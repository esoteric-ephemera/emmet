from __future__ import annotations

import warnings
from itertools import groupby
from typing import TYPE_CHECKING, Annotated

import numpy as np
from pydantic import Field, field_validator, PlainSerializer, BeforeValidator

from pymatgen.analysis.xas.spectrum import XAS, site_weighted_spectrum
from pymatgen.symmetry.analyzer import SpacegroupAnalyzer

from emmet.core.feff.task import TaskDocument
from emmet.core.mpid_ext import validate_identifier, XasSpectrumID
from emmet.core.spectrum import SpectrumDoc
<<<<<<< HEAD
from emmet.core.types.enums import ValueEnum
from emmet.core.types.pymatgen_types.element_adapter import ElementType
from emmet.core.types.pymatgen_types.xas_adapter import XASType
=======
from emmet.core.types.enums import XasType, XasEdge, ValueEnum
>>>>>>> f9ed6b8a

if TYPE_CHECKING:
    from emmet.core.types.typing import IdentifierType

Type = ValueEnum("Type", [(e.name, e.value) for e in XasType])
"""Type is deprecated and will be removed - migrate to XasType."""

<<<<<<< HEAD
class Edge(ValueEnum):
    """
    The interaction edge for XAS
    There are 2n-1 sub-components to each edge where
    K: n=1
    L: n=2
    M: n=3
    N: n=4
    """

    K = "K"
    L2 = "L2"
    L3 = "L3"
    L2_3 = "L2,3"


class SpectrumType(ValueEnum):
    """
    The type of XAS Spectrum
    XANES - Just the near-edge region
    EXAFS - Just the extended region
    XAFS - Fully stitched XANES + EXAFS
    """

    XANES = "XANES"
    EXAFS = "EXAFS"
    XAFS = "XAFS"
=======
Edge = ValueEnum("Edge", [(e.name, e.value) for e in XasEdge])
"""Edge is deprecated and will be removed - migrate to XasEdge."""
>>>>>>> f9ed6b8a


class XASDoc(SpectrumDoc):
    """
    Document describing a XAS Spectrum.
    """

    spectrum_name: str = "XAS"

<<<<<<< HEAD
    spectrum: XASType | None = Field(
=======
    spectrum_id: Annotated[
        XasSpectrumID,
        PlainSerializer(lambda x: validate_identifier(x, serialize=True)),
        BeforeValidator(validate_identifier),
    ]

    spectrum: XAS | dict | None = Field(
>>>>>>> f9ed6b8a
        None, description="The XAS spectrum for this calculation."
    )

    task_ids: list[str] | None = Field(
        None,
        title="Calculation IDs",
        description="List of Calculations IDs used to make this XAS spectrum.",
    )

<<<<<<< HEAD
    absorbing_element: ElementType = Field(..., description="Absoring element.")
    spectrum_type: SpectrumType = Field(..., description="XAS spectrum type.")
    edge: Edge = Field(
=======
    absorbing_element: Element = Field(..., description="Absoring element.")
    spectrum_type: XasType = Field(..., description="XAS spectrum type.")
    edge: XasEdge = Field(
>>>>>>> f9ed6b8a
        ..., title="Absorption Edge", description="The interaction edge for XAS."
    )

    @field_validator("spectrum", mode="before")
    @classmethod
    def check_spectrum_non_positive_values(cls, v, eps=1.0e-12) -> dict:
        if isinstance(v, dict):
            v["y"] = [y if y > 0.0 else abs(eps) for y in v["y"]]
        return v

    @classmethod
    def from_spectrum(
        cls,
        xas_spectrum: XAS,
        material_id: IdentifierType | None = None,
        **kwargs,
    ):
        spectrum_type = xas_spectrum.spectrum_type
        el = xas_spectrum.absorbing_element
        edge = xas_spectrum.edge
        xas_id = f"{material_id}-{spectrum_type}-{el}-{edge}"

        if xas_spectrum.absorbing_index is not None:
            xas_id += f"-{xas_spectrum.absorbing_index}"

        return super().from_structure(
            meta_structure=xas_spectrum.structure,
            material_id=material_id,
            spectrum=xas_spectrum,
            edge=edge,
            spectrum_type=spectrum_type,
            absorbing_element=xas_spectrum.absorbing_element,
            spectrum_id=xas_id,
            **kwargs,
        )

    @classmethod
    def from_task_docs(
        cls,
        all_tasks: list[TaskDocument],
        material_id: IdentifierType | None = None,
        num_samples: int = 200,
    ) -> list["XASDoc"]:
        """
        Converts a set of FEFF Task Documents into XASDocs by merging XANES + EXAFS into XAFS spectra first
        and then merging along equivalent elements to get element averaged spectra

        Args:
            all_tasks: FEFF Task documents that have matching structure
            material_id: The material ID for the generated XASDocs
            num_samples: number of sampled points for site-weighted averaging
        """

        all_spectra: list[XAS] = []
        averaged_spectra: list[XAS] = []

        # This is a hack using extra attributes within this function to carry some extra information
        # without generating new objects
        for task in all_tasks:
            spectrum = task.xas_spectrum
            spectrum.last_updated = task.last_updated
            spectrum.task_ids = [task.task_id]
            all_spectra.append(spectrum)

        # Pre sort by keys to remove needing to sort in the group by stage
        all_spectra = sorted(
            all_spectra,
            key=lambda x: (
                x.absorbing_index,
                x.edge,
                x.spectrum_type,
                -1 * x.last_updated,
            ),
        )

        # Generate Merged Spectra
        # Dictionary of all site to spectra mapping
        sites_to_spectra = {
            index: list(group)
            for index, group in groupby(
                all_spectra,
                key=lambda x: x.absorbing_index,
            )
        }

        # perform spectra merging
        for site, spectra in sites_to_spectra.items():
            type_to_spectra = {
                index: list(group)
                for index, group in groupby(
                    spectra,
                    key=lambda x: (x.edge, x.spectrum_type),
                )
            }
            # Make K-edge XAFS spectra by merging XANES + EXAFS
            if ("K", "XANES") in type_to_spectra and ("K", "EXAFS") in type_to_spectra:
                xanes = type_to_spectra[("K", "XANES")][-1]
                exafs = type_to_spectra[("K", "EXAFS")][-1]
                try:
                    total_spectrum = xanes.stitch(exafs, mode="XAFS")
                    total_spectrum.absorbing_index = site
                    total_spectrum.task_ids = xanes.task_ids + exafs.task_ids  # type: ignore[attr-defined]
                    all_spectra.append(total_spectrum)
                except ValueError as e:
                    warnings.warn(f"Warning during spectral merging in XASDoC: {e}")

            # Make L2,3 XANES spectra by merging L2 and L3 spectra
            if ("L2", "XANES") in type_to_spectra and (
                "L3",
                "XANES",
            ) in type_to_spectra:
                l2 = type_to_spectra[("L2", "XANES")][-1]
                l3 = type_to_spectra[("L3", "XANES")][-1]
                try:
                    total_spectrum = l2.stitch(l3, mode="L23")
                    total_spectrum.absorbing_index = site
                    total_spectrum.task_ids = l2.task_ids + l3.task_ids  # type: ignore[attr-defined]
                    all_spectra.append(total_spectrum)
                except ValueError as e:
                    warnings.warn(f"Warning during spectral merging in XASDoC: {e}")

        # We don't have L2,3 EXAFS yet so don't have any merging

        # Site-weighted averaging
        spectra_to_average = [
            list(group)
            for _, group in groupby(
                sorted(
                    all_spectra,
                    key=lambda x: (x.absorbing_element, x.edge, x.spectrum_type),
                ),
                key=lambda x: (x.absorbing_element, x.edge, x.spectrum_type),
            )
        ]

        for relevant_spectra in spectra_to_average:
            if len(relevant_spectra) > 0 and not _is_missing_sites(relevant_spectra):
                if len(relevant_spectra) > 1:
                    try:
                        avg_spectrum = site_weighted_spectrum(
                            relevant_spectra, num_samples=num_samples
                        )
                        avg_spectrum.task_ids = [  # type: ignore[attr-defined]
                            id
                            for spectrum in relevant_spectra
                            for id in spectrum.task_ids
                        ]
                        avg_spectrum.last_updated = max(  # type: ignore[attr-defined, type-var]
                            [spectrum.last_updated for spectrum in relevant_spectra]
                        )
                        averaged_spectra.append(avg_spectrum)
                    except ValueError as e:
                        warnings.warn(
                            f"Warning during site-weighted averaging in XASDoC: {e}"
                        )
                else:
                    averaged_spectra.append(relevant_spectra[0])

        spectra_docs = []

        for spectrum in averaged_spectra:
            doc = XASDoc.from_spectrum(
                xas_spectrum=spectrum,
                material_id=material_id,
                task_ids=spectrum.task_ids,
                last_updated=spectrum.last_updated,
            )
            spectra_docs.append(doc)

        return spectra_docs


def _is_missing_sites(spectra: list[XAS]):
    """
    Determines if the collection of spectra are missing any indicies for the given element
    """
    structure = spectra[0].structure
    element = spectra[0].absorbing_element.symbol

    # Find missing symmeterically inequivalent sites
    symm_sites = SymmSites(structure)
    absorption_indicies = {spectrum.absorbing_index for spectrum in spectra}

    missing_site_spectra_indicies = (
        set(structure.indices_from_symbol(element)) - absorption_indicies
    )
    for site_index in absorption_indicies:
        missing_site_spectra_indicies -= set(
            symm_sites.get_equivalent_site_indices(site_index)
        )

    return len(missing_site_spectra_indicies) != 0


class SymmSites:
    """
    Wrapper to get equivalent site indicies from SpacegroupAnalyzer
    """

    def __init__(self, structure):
        self.structure = structure
        sa = SpacegroupAnalyzer(self.structure)
        symm_data = sa.get_symmetry_dataset()
        # equivalency mapping for the structure
        # i'th site in the input structure equivalent to eq_atoms[i]'th site
        self.eq_atoms = symm_data["equivalent_atoms"]

    def get_equivalent_site_indices(self, i):
        """
        Site indices in the structure that are equivalent to the given site i.
        """
        rv = np.argwhere(self.eq_atoms == self.eq_atoms[i]).squeeze().tolist()
        if isinstance(rv, int):
            rv = [rv]
        return rv<|MERGE_RESOLUTION|>--- conflicted
+++ resolved
@@ -5,21 +5,16 @@
 from typing import TYPE_CHECKING, Annotated
 
 import numpy as np
-from pydantic import Field, field_validator, PlainSerializer, BeforeValidator
-
+from pydantic import BeforeValidator, Field, PlainSerializer, field_validator
 from pymatgen.analysis.xas.spectrum import XAS, site_weighted_spectrum
 from pymatgen.symmetry.analyzer import SpacegroupAnalyzer
 
 from emmet.core.feff.task import TaskDocument
-from emmet.core.mpid_ext import validate_identifier, XasSpectrumID
+from emmet.core.mpid_ext import XasSpectrumID, validate_identifier
 from emmet.core.spectrum import SpectrumDoc
-<<<<<<< HEAD
-from emmet.core.types.enums import ValueEnum
+from emmet.core.types.enums import ValueEnum, XasEdge, XasType
 from emmet.core.types.pymatgen_types.element_adapter import ElementType
 from emmet.core.types.pymatgen_types.xas_adapter import XASType
-=======
-from emmet.core.types.enums import XasType, XasEdge, ValueEnum
->>>>>>> f9ed6b8a
 
 if TYPE_CHECKING:
     from emmet.core.types.typing import IdentifierType
@@ -27,38 +22,8 @@
 Type = ValueEnum("Type", [(e.name, e.value) for e in XasType])
 """Type is deprecated and will be removed - migrate to XasType."""
 
-<<<<<<< HEAD
-class Edge(ValueEnum):
-    """
-    The interaction edge for XAS
-    There are 2n-1 sub-components to each edge where
-    K: n=1
-    L: n=2
-    M: n=3
-    N: n=4
-    """
-
-    K = "K"
-    L2 = "L2"
-    L3 = "L3"
-    L2_3 = "L2,3"
-
-
-class SpectrumType(ValueEnum):
-    """
-    The type of XAS Spectrum
-    XANES - Just the near-edge region
-    EXAFS - Just the extended region
-    XAFS - Fully stitched XANES + EXAFS
-    """
-
-    XANES = "XANES"
-    EXAFS = "EXAFS"
-    XAFS = "XAFS"
-=======
 Edge = ValueEnum("Edge", [(e.name, e.value) for e in XasEdge])
 """Edge is deprecated and will be removed - migrate to XasEdge."""
->>>>>>> f9ed6b8a
 
 
 class XASDoc(SpectrumDoc):
@@ -68,17 +33,12 @@
 
     spectrum_name: str = "XAS"
 
-<<<<<<< HEAD
-    spectrum: XASType | None = Field(
-=======
     spectrum_id: Annotated[
         XasSpectrumID,
         PlainSerializer(lambda x: validate_identifier(x, serialize=True)),
         BeforeValidator(validate_identifier),
     ]
-
-    spectrum: XAS | dict | None = Field(
->>>>>>> f9ed6b8a
+    spectrum: XASType | None = Field(
         None, description="The XAS spectrum for this calculation."
     )
 
@@ -88,15 +48,9 @@
         description="List of Calculations IDs used to make this XAS spectrum.",
     )
 
-<<<<<<< HEAD
     absorbing_element: ElementType = Field(..., description="Absoring element.")
-    spectrum_type: SpectrumType = Field(..., description="XAS spectrum type.")
-    edge: Edge = Field(
-=======
-    absorbing_element: Element = Field(..., description="Absoring element.")
     spectrum_type: XasType = Field(..., description="XAS spectrum type.")
     edge: XasEdge = Field(
->>>>>>> f9ed6b8a
         ..., title="Absorption Edge", description="The interaction edge for XAS."
     )
 
