--- conflicted
+++ resolved
@@ -277,13 +277,10 @@
     calculations: list[Calculation] | None = Field(
         None, description="Full calculation output for the intermediate images."
     )
-<<<<<<< HEAD
-=======
 
     dir_name: str | None = Field(
         None, description="Top-level NEB calculation directory."
     )
->>>>>>> 0ce67d08
 
     directories: list[str] | None = Field(
         None, description="List of the directories where the NEB images are located."
