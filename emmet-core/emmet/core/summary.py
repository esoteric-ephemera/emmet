--- conflicted
+++ resolved
@@ -6,18 +6,11 @@
 
 from emmet.core.electronic_structure import BandstructureData, DosData
 from emmet.core.material_property import PropertyDoc
-<<<<<<< HEAD
 from emmet.core.thermo import DecompositionProduct
-from emmet.core.types.enums import ValueEnum
+from emmet.core.types.enums import ValueEnum, XasEdge, XasType
 from emmet.core.types.pymatgen_types.element_adapter import ElementType
 from emmet.core.types.pymatgen_types.structure_adapter import StructureType
 from emmet.core.types.typing import IdentifierType
-from emmet.core.xas import Edge, SpectrumType
-=======
-from emmet.core.types.enums import ValueEnum, XasEdge, XasType
-from emmet.core.types.typing import IdentifierType
-from emmet.core.thermo import DecompositionProduct
->>>>>>> f9ed6b8a
 
 if TYPE_CHECKING:
     from typing_extensions import Self
@@ -111,11 +104,7 @@
         description="Absorbing element.",
     )
 
-<<<<<<< HEAD
-    spectrum_type: SpectrumType | None = Field(
-=======
     spectrum_type: XasType | None = Field(
->>>>>>> f9ed6b8a
         None,
         description="Type of XAS spectrum.",
     )
