--- conflicted
+++ resolved
@@ -9,27 +9,12 @@
 from emmet.core.base import EmmetBaseModel
 from emmet.core.common import convert_datetime
 from emmet.core.mpid import MPID
-<<<<<<< HEAD
-from emmet.core.utils import utcnow
-=======
 from emmet.core.utils import utcnow, DocEnum
 from emmet.core.vasp.calc_types.enums import CalcType, RunType
->>>>>>> bef2856c
 from emmet.core.vasp.utils import FileMetadata, discover_vasp_files
 from emmet.core.vasp.task_valid import TaskDocument
 
 from pymatgen.io.vasp import Incar
-<<<<<<< HEAD
-
-from pymatgen.io.validation.common import (
-    LightOutcar,
-    LightVasprun,
-    PotcarSummaryStats,
-    VaspFiles,
-    VaspInputSafe,
-)
-from pymatgen.io.validation.validation import REQUIRED_VASP_FILES, VaspValidator
-=======
 
 from pymatgen.io.validation.common import (
     LightOutcar,
@@ -46,14 +31,28 @@
     from pathlib import Path
     from typing_extensions import Self
     from emmet.core.tasks import TaskDoc
->>>>>>> bef2856c
 
-from typing import TYPE_CHECKING
 
-if TYPE_CHECKING:
-    from pathlib import Path
-    from typing_extensions import Self
-    from emmet.core.tasks import TaskDoc
+class DeprecationMessage(DocEnum):
+    MANUAL = "M", "Manual deprecation"
+    SYMMETRY = (
+        "S001",
+        "Could not determine crystalline space group, needed for input set check.",
+    )
+    KPTS = "C001", "Too few KPoints"
+    KSPACING = "C002", "KSpacing not high enough"
+    ENCUT = "C002", "ENCUT too low"
+    FORCES = "C003", "Forces too large"
+    MAG = "C004", "At least one site magnetization is too large"
+    POTCAR = (
+        "C005",
+        "At least one POTCAR used does not agree with the pymatgen input set",
+    )
+    CONVERGENCE = "E001", "Calculation did not converge"
+    MAX_SCF = "E002", "Max SCF gradient too large"
+    LDAU = "I001", "LDAU Parameters don't match the inputset"
+    SET = ("I002", "Cannot validate due to missing or problematic input set")
+    UNKNOWN = "U001", "Cannot validate due to unknown calc type"
 
 
 class ValidationDoc(VaspValidator, EmmetBaseModel):
@@ -69,8 +68,6 @@
         description="The most recent time when this document was updated.",
         default_factory=utcnow,
     )
-<<<<<<< HEAD
-=======
 
     nelements: int | None = Field(None, description="Number of elements.")
     symmetry_number: int | None = Field(
@@ -82,7 +79,6 @@
         None, description="The run type of the calculation"
     )
     calc_type: CalcType | None = Field(None, description="The calculation type.")
->>>>>>> bef2856c
 
     @field_validator("last_updated", mode="before")
     @classmethod
@@ -124,10 +120,6 @@
                 for ps in final_calc.input.potcar_spec
             ]
 
-<<<<<<< HEAD
-        return VaspFiles(
-            user_input=VaspInputSafe(
-=======
         # Issue with legacy data: VASP version can include date info - remove here
         vasp_version = None
         if len(split_vasp_ver := final_calc.vasp_version.split(".")) > 0:
@@ -135,7 +127,6 @@
 
         return VaspFiles(
             user_input=VaspInputSafe(  # type: ignore[call-arg]
->>>>>>> bef2856c
                 incar=Incar(final_calc.input.incar),
                 kpoints=final_calc.input.kpoints,
                 structure=final_calc.input.structure,
@@ -147,13 +138,8 @@
                     for k in ("drift", "magnetization")
                 }
             ),
-<<<<<<< HEAD
-            vasprun=LightVasprun(
-                vasp_version=final_calc.vasp_version,
-=======
             vasprun=LightVasprun(  # type: ignore[call-arg]
                 vasp_version=vasp_version,  # type: ignore[arg-type]
->>>>>>> bef2856c
                 ionic_steps=[
                     ionic_step.model_dump()
                     for ionic_step in final_calc.output.ionic_steps
@@ -170,8 +156,6 @@
     def from_task_doc(cls, task_doc: TaskDoc | TaskDocument, **kwargs) -> Self:
         """Validate a VASP calculation represented by an emmet.core TaskDoc/ument."""
         vasp_files = cls.task_doc_to_vasp_files(task_doc)
-<<<<<<< HEAD
-=======
 
         for k in ("run_type", "calc_type"):
             if not kwargs.get(k):
@@ -180,7 +164,6 @@
         if not kwargs.get("symmetry_number") and task_doc.symmetry:
             kwargs["symmetry_number"] = task_doc.symmetry.number
 
->>>>>>> bef2856c
         return cls.from_vasp_input(vasp_files=vasp_files, **kwargs)
 
     @classmethod
