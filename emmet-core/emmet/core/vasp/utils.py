"""Define utilities needed for parsing VASP calculations."""

from __future__ import annotations
<<<<<<< HEAD
from collections import defaultdict
import logging
=======

>>>>>>> 6ac77dd7
import os
from collections import defaultdict
from pathlib import Path
from typing import TYPE_CHECKING

from pydantic import BaseModel, Field, PrivateAttr, computed_field, model_validator

from emmet.core.utils import get_hash_blocked

if TYPE_CHECKING:
    from typing import Any

    from emmet.core.typing import PathLike

logger = logging.getLogger(__name__)

TASK_NAMES = {"precondition"}.union([f"relax{i+1}" for i in range(9)])

class FileMetadata(BaseModel):
    """
    Lightweight model to enable validation on files via MD5.

    """

    name: str = Field(
        description="Name of the VASP file without suffixes (e.g., INCAR)"
    )
    path: Path = Field(description="Path to the VASP file")
<<<<<<< HEAD
    hash: Optional[str] = Field(
        description="Hash of the file (computed only when requested)",
        default=None,
    )
=======
    _md5: str | None = PrivateAttr(default=None)
>>>>>>> 6ac77dd7

    @model_validator(mode="before")
    def coerce_path(cls, v: Any) -> Any:
        """Only coerce to Path. No existence check here."""
        if "path" in v:
            path = v["path"]
            if not isinstance(path, Path):
                path = Path(path)
            v["path"] = path
        return v

<<<<<<< HEAD
    def compute_hash(self) -> Optional[str]:
        """Compute the hash of the file."""
=======
    @computed_field
    def md5(self) -> str | None:
        """MD5 checksum of the file (computed lazily if needed)."""
        if self._md5 is not None:
            return self._md5

>>>>>>> 6ac77dd7
        if self.validate_path_exists():
            try:
                self.hash = get_hash_blocked(self.path)
            except Exception:
                self.hash = None

        return self.hash

    def validate_path_exists(self):
        if not self.path.exists():
            raise ValueError(f"Path does not exist: {self.path}")
        if not self.path.is_file():
            raise ValueError(f"Path is not a file: {self.path}")
        return True

    def __hash__(self):
        return hash(self.path)

    def __eq__(self, other):
        if not isinstance(other, FileMetadata):
            return NotImplemented
        return self.path == other.path

    @property
    def calc_suffix(self) -> str:
        """Get any calculation-related suffixes, e.g., relax1."""
        suffix: str | None = None
        suffixes = self.path.suffixes
        for i in range(len(suffixes)):
            if (s := suffixes[-1 - i].split(".")[-1]) in TASK_NAMES:
                suffix = s
                break
        return suffix or "standard"


class CalculationLocator(BaseModel):
    path: Path = Field(description="The path to the calculation directory")
    modifier: str | None = Field(
        description="Optional modifier for the calculation", default=None
    )

    def __hash__(self) -> int:
        # Resolve path to handle different representations of same path
        return hash((self.path.resolve(), self.modifier))

    # You might not need custom __eq__ in Pydantic v2
    # But if you keep it, consider path resolution:
    def __eq__(self, other: Any) -> bool:
        if not isinstance(other, CalculationLocator):
            return False
        return (
            self.path.resolve() == other.path.resolve()
            and self.modifier == other.modifier
        )


VASP_INPUT_FILES = [
    "INCAR",
    "KPOINTS",
    "KPOINTS_OPT",
    "POSCAR",
    "POTCAR",
    "POTCAR.spec",
    "vaspin.h5",
]
VASP_ELECTRONIC_STRUCTURE = [
    "EIGENVAL",
    "DOSCAR",
]
VASP_VOLUMETRIC_FILES = (
    [
        "CHGCAR",
        "CHG",
    ]
    + [f"AECCAR{i}" for i in range(3)]
    + [
        "ELFCAR",
        "LOCPOT",
        "POT",
    ]
)
VASP_OUTPUT_FILES = [
    "CONTCAR",
    "IBZKPT",
    "OSZICAR",
    "OUTCAR",
    "PCDAT",
    "PROCAR",
    "REPORT",
    "vasprun.xml",
    "vaspout.h5",
    "XDATCAR",
]

VASP_RAW_DATA_ORG = {
    "input": VASP_INPUT_FILES.copy(),
    "output": VASP_OUTPUT_FILES.copy(),
    "volumetric": VASP_VOLUMETRIC_FILES.copy(),
    "electronic_structure": VASP_ELECTRONIC_STRUCTURE.copy(),
    "workflow": ["FW.json", "custodian.json", "transformations.json"],
}

REQUIRED_VASP_FILES = ["INCAR", "POSCAR", "POTCAR", "CONTCAR", "OUTCAR", "vasprun.xml"]

_vasp_files = set()
for v in VASP_RAW_DATA_ORG.values():
    _vasp_files.update(v)

for f in VASP_INPUT_FILES:
    fspec = f.split(".")
    new_f = fspec[0] + ".orig"
    if len(fspec) > 1:
        new_f += "." + ".".join(fspec[1:])
    VASP_RAW_DATA_ORG["input"].append(new_f)


def discover_vasp_files(
    target_dir: PathLike,
) -> dict[str, list[FileMetadata]]:
    """
    Scan a target directory and identify VASP files.

    Parameters
    -----------
    target_dir : PathLike

    Returns
    -----------
    List of FileMetadata for the identified files.
    """

    head_dir = Path(target_dir)
    vasp_files: list[FileMetadata] = []
    with os.scandir(head_dir) as scan_dir:
        for p in scan_dir:
            # Check that at least one VASP file matches the file name
            if p.is_file() and any(f for f in _vasp_files if f in p.name):
                vasp_files.append(FileMetadata(name=p.name, path=Path(p.path)))
    by_suffix = defaultdict(list)
    for file_meta in vasp_files:
        by_suffix[file_meta.calc_suffix].append(file_meta)
    return dict(by_suffix)  # type: ignore[arg-type]


def discover_and_sort_vasp_files(
    target_dir: PathLike,
) -> dict[str, dict[str, Path | list[Path]]]:
    """
    Find and sort VASP files from a directory for TaskDoc.

    Parameters
    -----------
    target_dir : PathLike

    Returns
    -----------
    dict of str (categories) to list of FileMetadata (list of VASP files in
        that category)
    """
    by_type: defaultdict[str, dict[str, Path | list[Path]]] = defaultdict(dict)
    for calc_suffix, files in discover_vasp_files(target_dir).items():
        for _f in files:
            f = _f.name.lower()
            file_path = _f.path.resolve()

            for k in (
                "vasprun",
                "contcar",
                "outcar",
            ):
                if k in f:
                    by_type[calc_suffix][f"{k}_file"] = file_path
                    break
            else:
                # NB: the POT file needs the extra `"potcar" not in f` check to ensure that
                # POTCARs are not classed as volumetric files.
                if any(
                    vf.lower() in f and "potcar" not in f
                    for vf in VASP_VOLUMETRIC_FILES
                ):
                    if "volumetric_files" not in by_type[_f.calc_suffix]:
                        by_type[calc_suffix]["volumetric_files"] = []
                    by_type[calc_suffix]["volumetric_files"].append(file_path)  # type: ignore[union-attr]

                elif "poscar.t=" in f:
                    if "elph_poscars" not in by_type[calc_suffix]:
                        by_type[_f.calc_suffix]["elph_poscars"] = []

                    by_type[calc_suffix]["elph_poscars"].append(file_path)  # type: ignore[union-attr]

    return dict(by_type)


def recursive_discover_vasp_files(
    target_dir: PathLike,
    only_valid: bool = False,
    max_depth: int | None = None,
) -> dict[CalculationLocator, list[FileMetadata]]:
    """
    Recursively scan a target directory and identify VASP files.

    Parameters
    -----------
    target_dir : PathLike
    only_valid : bool = False (default)
        Whether to only include directories which have the required
        minimum number of input and output files for parsing.
    max_depth : int or None (default)
        If an int, the maximum depth with which directories are scanned
        for VASP files. For example, if max_depth == 1, this would only
        search `target_dir` and any immediate sub-directories in `target_dir`.

    Returns
    -----------
    dict of Path  to list of FileMetadata identified as VASP files.
    """

    head_dir = Path(target_dir).resolve()

    def _path_depth_check(tpath: PathLike) -> bool:
        if max_depth and (tp := Path(tpath).resolve()) != head_dir:
            for depth, parent in enumerate(tp.parents):
                if parent == head_dir:
                    break
            return depth + 1 <= max_depth
        return True

    def _recursive_discover_vasp_files(
        tdir: PathLike, paths: dict[CalculationLocator, list[FileMetadata]]
    ) -> None:
        if Path(tdir).is_dir() and _path_depth_check(tdir):
            with os.scandir(tdir) as scan_dir:
                for p in scan_dir:
                    _recursive_discover_vasp_files(p, paths)

            if tpaths_by_suffix := discover_vasp_files(tdir):
                for calc_suffix, tpaths in tpaths_by_suffix.items():
                    # Check if minimum number of VASP files are present
                    # TODO: update with vaspout.h5 parsing
                    if only_valid and any(
                        not any(f in file.name for file in tpaths)
                        for f in REQUIRED_VASP_FILES
                    ):
                        # Incomplete calculation input/output
                        return
                    paths[
                        CalculationLocator(
                            path=Path(tdir).resolve(), modifier=calc_suffix
                        )
                    ] = tpaths

    vasp_files: dict[CalculationLocator, list[FileMetadata]] = {}
    _recursive_discover_vasp_files(target_dir, vasp_files)
    return vasp_files<|MERGE_RESOLUTION|>--- conflicted
+++ resolved
@@ -1,18 +1,15 @@
 """Define utilities needed for parsing VASP calculations."""
 
 from __future__ import annotations
-<<<<<<< HEAD
+
+import os
 from collections import defaultdict
 import logging
-=======
-
->>>>>>> 6ac77dd7
 import os
-from collections import defaultdict
 from pathlib import Path
 from typing import TYPE_CHECKING
 
-from pydantic import BaseModel, Field, PrivateAttr, computed_field, model_validator
+from pydantic import BaseModel, Field, model_validator
 
 from emmet.core.utils import get_hash_blocked
 
@@ -35,14 +32,10 @@
         description="Name of the VASP file without suffixes (e.g., INCAR)"
     )
     path: Path = Field(description="Path to the VASP file")
-<<<<<<< HEAD
-    hash: Optional[str] = Field(
+    hash: str | None = Field(
         description="Hash of the file (computed only when requested)",
         default=None,
     )
-=======
-    _md5: str | None = PrivateAttr(default=None)
->>>>>>> 6ac77dd7
 
     @model_validator(mode="before")
     def coerce_path(cls, v: Any) -> Any:
@@ -54,17 +47,8 @@
             v["path"] = path
         return v
 
-<<<<<<< HEAD
-    def compute_hash(self) -> Optional[str]:
+    def compute_hash(self) -> str | None:
         """Compute the hash of the file."""
-=======
-    @computed_field
-    def md5(self) -> str | None:
-        """MD5 checksum of the file (computed lazily if needed)."""
-        if self._md5 is not None:
-            return self._md5
-
->>>>>>> 6ac77dd7
         if self.validate_path_exists():
             try:
                 self.hash = get_hash_blocked(self.path)
