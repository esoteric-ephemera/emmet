--- conflicted
+++ resolved
@@ -483,13 +483,9 @@
     return datetime.datetime.now(datetime.timezone.utc)
 
 
-<<<<<<< HEAD
-def get_hash_blocked(file_path: PathLike, chunk_size: int = 4 * 1024 * 1024) -> str:
-=======
 def get_hash_blocked(
     file_path: PathLike, chunk_size: int = 4 * 1024 * 1024, hasher: Any | None = None
 ) -> str:
->>>>>>> bef2856c
     """
     Get the hash of a file in byte chunks.
 
@@ -505,25 +501,17 @@
     -----------
     The hash as a str
     """
-<<<<<<< HEAD
-    h = blake3.blake3()
-=======
     if hasher is None:
         if blake3:
             hasher = blake3.blake3()
         else:
             hasher = hashlib.md5()
 
->>>>>>> bef2856c
     with open(str(file_path), "rb") as f:
         while True:
             data = f.read(chunk_size)
             if not data:
                 break
-<<<<<<< HEAD
-            h.update(data)
-        return h.hexdigest()
-=======
             hasher.update(data)
         return hasher.hexdigest()
 
@@ -579,5 +567,4 @@
             )
         return func(*args, **kwargs)
 
-    return wrap
->>>>>>> bef2856c
+    return wrap