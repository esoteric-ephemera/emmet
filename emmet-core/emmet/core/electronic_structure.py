--- conflicted
+++ resolved
@@ -6,11 +6,7 @@
 from datetime import datetime
 from enum import Enum
 from math import isnan
-<<<<<<< HEAD
-from typing import Type, TypeVar, TYPE_CHECKING
-=======
 from typing import TYPE_CHECKING
->>>>>>> 56840ac7
 
 import numpy as np
 from pydantic import BaseModel, Field, field_validator
@@ -34,11 +30,8 @@
 from emmet.core.utils import utcnow
 
 if TYPE_CHECKING:
-<<<<<<< HEAD
     from emmet.core.mpid import MPID
-=======
     from typing_extensions import Self
->>>>>>> 56840ac7
 
 SETTINGS = EmmetSettings()
 
@@ -218,13 +211,8 @@
 
     @classmethod
     def from_bsdos(  # type: ignore[override]
-<<<<<<< HEAD
-        cls: Type[T],
+        cls,
         dos: dict[MPID | AlphaID, CompleteDos],
-=======
-        cls,
-        dos: dict[MPID, CompleteDos],
->>>>>>> 56840ac7
         is_gap_direct: bool,
         is_metal: bool,
         material_id: MPID | AlphaID | None = None,
