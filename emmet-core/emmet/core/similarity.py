--- conflicted
+++ resolved
@@ -1,12 +1,10 @@
-<<<<<<< HEAD
 """Define metrics of similarity between structures."""
+
 from __future__ import annotations
 
 from typing import TYPE_CHECKING
 
 import numpy as np
-=======
->>>>>>> 4bb6f721
 from pydantic import BaseModel, Field
 
 from monty.dev import requires
