--- conflicted
+++ resolved
@@ -6,13 +6,7 @@
 from pymatgen.core import __version__ as pmg_version
 
 from emmet.core import __version__
-<<<<<<< HEAD
-from emmet.core.types.typing import DateTimeType
-
-T = TypeVar("T", bound="EmmetBaseModel")
-=======
 from emmet.core.types.typing import NullableDateTimeType
->>>>>>> 6c53cd44
 
 
 class EmmetMeta(BaseModel):
@@ -38,11 +32,7 @@
         None, description="The database version for the built data."
     )
 
-<<<<<<< HEAD
-    build_date: DateTimeType = Field(  # type: ignore
-=======
     build_date: NullableDateTimeType = Field(  # type: ignore
->>>>>>> 6c53cd44
         description="The build date for this document.",
     )
 
