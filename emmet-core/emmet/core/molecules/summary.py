from enum import Enum
from typing import Any, Optional, TypeVar
from hashlib import blake2b

from pydantic import BaseModel, Field
from pymatgen.core.structure import Molecule

from emmet.core.qchem.calc_types import CalcType, LevelOfTheory, TaskType
from emmet.core.molecules.molecule_property import PropertyDoc
from emmet.core.mpid import MPID, MPculeID
from emmet.core.molecules.metal_binding import MetalBindingData


__author__ = "Evan Spotte-Smith <ewcspottesmith@lbl.gov>"


T = TypeVar("T", bound="MoleculeSummaryDoc")


class HasProps(Enum):
    """
    Enum of possible hasprops values.
    """

    molecules = "molecules"
    bonding = "bonding"
    metal_binding = "metal_binding"
    multipole_moments = "multipole_moments"
    orbitals = "orbitals"
    partial_charges = "partial_charges"
    partial_spins = "partial_spins"
    redox = "redox"
    thermo = "thermo"
    vibration = "vibration"


class ThermoComposite(BaseModel):
    """
    Summary information obtained from MoleculeThermoDocs
    """

<<<<<<< HEAD
    property_name: str = "summary"

    # molecules
    molecules: dict[str, Molecule] = Field(
        ...,
        description="The lowest energy optimized structures for this molecule for each solvent.",
    )

    molecule_levels_of_theory: Optional[dict[str, str]] = Field(
=======
    property_id: Optional[str] = Field(
        None,
        description="Property ID map for this MoleculeThermoDoc",
    )

    level_of_theory: Optional[str] = Field(
>>>>>>> 610e09ba
        None,
        description="Level of theory for this MoleculeThermoDoc.",
    )

    electronic_energy: Optional[float] = Field(
        None, description="Electronic energy of the molecule (units: eV)"
    )

    zero_point_energy: Optional[float] = Field(
        None, description="Zero-point energy of the molecule (units: eV)"
    )

    total_enthalpy: Optional[float] = Field(
        None, description="Total enthalpy of the molecule at 298.15K (units: eV)"
    )
    total_entropy: Optional[float] = Field(
        None, description="Total entropy of the molecule at 298.15K (units: eV/K)"
    )

<<<<<<< HEAD
    task_ids: list[MPID] = Field(
        [],
        title="Calculation IDs",
        description="list of Calculation IDs associated with this molecule.",
    )

    similar_molecules: list[MPculeID] = Field(
        [], description="IDs associated with similar molecules"
    )

    constituent_molecules: list[MPculeID] = Field(
        [],
        description="IDs of associated MoleculeDocs used to construct this molecule.",
    )

    unique_calc_types: Optional[list[CalcType]] = Field(
=======
    free_energy: Optional[float] = Field(
        None, description="Gibbs free energy of the molecule at 298.15K (units: eV)"
    )


class VibrationComposite(BaseModel):
    """
    Summary information obtained from VibrationDocs
    """

    property_id: Optional[str] = Field(
>>>>>>> 610e09ba
        None,
        description="Property ID for this VibrationDoc.",
    )

<<<<<<< HEAD
    unique_task_types: Optional[list[TaskType]] = Field(
=======
    level_of_theory: Optional[str] = Field(
>>>>>>> 610e09ba
        None,
        description="Level of theory for this VibrationDoc.",
    )

<<<<<<< HEAD
    unique_levels_of_theory: Optional[list[LevelOfTheory]] = Field(
        None,
        description="Collection of all unique levels of theory used for this molecule",
    )

    unique_solvents: Optional[list[str]] = Field(
        None,
        description="Collection of all unique solvents (solvent parameters) used for this molecule",
    )

    unique_lot_solvents: Optional[list[str]] = Field(
        None,
        description="Collection of all unique combinations of level of theory and solvent used for this molecule",
    )

    # thermo
    thermo_property_ids: Optional[dict[str, str]] = Field(
=======
    frequencies: Optional[List[float]] = Field(
        None, description="List of molecular vibrational frequencies"
    )


class OrbitalComposite(BaseModel):
    """
    Summary information obtained from OrbitalDocs
    """

    property_id: Optional[str] = Field(
>>>>>>> 610e09ba
        None,
        description="Property ID for this OrbitalDoc.",
    )

<<<<<<< HEAD
    thermo_levels_of_theory: Optional[dict[str, str]] = Field(
=======
    level_of_theory: Optional[str] = Field(
>>>>>>> 610e09ba
        None,
        description="Level of theory for this OrbitalDoc.",
    )

<<<<<<< HEAD
    electronic_energy: Optional[dict[str, float]] = Field(
        None, description="Electronic energy of the molecule (units: eV)"
    )

    zero_point_energy: Optional[dict[str, Optional[float]]] = Field(
        None, description="Zero-point energy of the molecule (units: eV)"
    )

    rt: Optional[dict[str, Optional[float]]] = Field(
=======
    open_shell: Optional[bool] = Field(
        None, description="Is this molecule open-shell (spin multiplicity != 1)?"
    )


class PartialChargesComposite(BaseModel):
    """
    Summary information obtained from PartialChargesDocs
    """

    property_id: Optional[str] = Field(
>>>>>>> 610e09ba
        None,
        description="Property ID for this PartialChargesDoc.",
    )

<<<<<<< HEAD
    total_enthalpy: Optional[dict[str, Optional[float]]] = Field(
        None, description="Total enthalpy of the molecule at 298.15K (units: eV)"
    )
    total_entropy: Optional[dict[str, Optional[float]]] = Field(
        None, description="Total entropy of the molecule at 298.15K (units: eV/K)"
    )

    translational_enthalpy: Optional[dict[str, Optional[float]]] = Field(
=======
    level_of_theory: Optional[str] = Field(
        None,
        description="Level of theory for this PartialChargesDoc.",
    )

    partial_charges: Optional[List[float]] = Field(
>>>>>>> 610e09ba
        None,
        description="Atomic partial charges for the molecule",
    )
<<<<<<< HEAD
    translational_entropy: Optional[dict[str, Optional[float]]] = Field(
        None,
        description="Translational entropy of the molecule at 298.15K (units: eV/K)",
    )
    rotational_enthalpy: Optional[dict[str, Optional[float]]] = Field(
        None, description="Rotational enthalpy of the molecule at 298.15K (units: eV)"
    )
    rotational_entropy: Optional[dict[str, Optional[float]]] = Field(
        None, description="Rotational entropy of the molecule at 298.15K (units: eV/K)"
    )
    vibrational_enthalpy: Optional[dict[str, Optional[float]]] = Field(
        None, description="Vibrational enthalpy of the molecule at 298.15K (units: eV)"
    )
    vibrational_entropy: Optional[dict[str, Optional[float]]] = Field(
        None, description="Vibrational entropy of the molecule at 298.15K (units: eV/K)"
    )

    free_energy: Optional[dict[str, Optional[float]]] = Field(
        None, description="Gibbs free energy of the molecule at 298.15K (units: eV)"
    )

    # vibrational properties
    vibration_property_ids: Optional[dict[str, str]] = Field(
=======


class PartialSpinsComposite(BaseModel):
    """
    Summary information obtained from PartialSpinsDocs
    """

    property_id: Optional[str] = Field(
        None,
        description="Property ID for this PartialSpinsDoc.",
    )

    level_of_theory: Optional[str] = Field(
        None,
        description="Level of theory for this PartialSpinsDoc.",
    )

    partial_spins: Optional[List[float]] = Field(
        None,
        description="Atomic partial spins for the molecule",
    )


class BondingComposite(BaseModel):
    """
    Summary information obtained from MoleculeBondingDocs
    """

    property_id: Optional[str] = Field(
>>>>>>> 610e09ba
        None,
        description="Property ID for this MoleculeBondingDoc.",
    )

<<<<<<< HEAD
    vibration_levels_of_theory: Optional[dict[str, str]] = Field(
=======
    level_of_theory: Optional[str] = Field(
>>>>>>> 610e09ba
        None,
        description="Level of theory for this MoleculeBondingDoc.",
    )

<<<<<<< HEAD
    frequencies: Optional[dict[str, list[float]]] = Field(
        None, description="list of molecular vibrational frequencies"
    )

    frequency_modes: Optional[dict[str, list[list[list[float]]]]] = Field(
=======
    bond_types: Optional[Dict[str, List[float]]] = Field(
        None,
        description="Dictionaries of bond types to their length, e.g. C-O to a list of the lengths of C-O bonds in "
        "Angstrom.",
    )

    bonds: Optional[List[Tuple[int, int]]] = Field(
>>>>>>> 610e09ba
        None,
        description="List of bonds. Each bond takes the form (a, b), where a and b are 0-indexed atom indices",
    )

<<<<<<< HEAD
    ir_intensities: Optional[dict[str, list[float]]] = Field(
=======
    bonds_nometal: Optional[List[Tuple[int, int]]] = Field(
>>>>>>> 610e09ba
        None,
        description="List of bonds with all metal ions removed. Each bond takes the form in the form (a, b), where a "
        "and b are 0-indexed atom indices.",
    )

<<<<<<< HEAD
    ir_activities: Optional[dict[str, list]] = Field(
        None,
        title="IR activities",
        description="list indicating if frequency-modes are IR-active",
    )

    # natural bonding orbitals
    orbitals_property_ids: Optional[dict[str, str]] = Field(
=======

class MultipolesComposite(BaseModel):
    """
    Summary information obtained from ElectricMultipoleDocs
    """

    property_id: Optional[str] = Field(
        None,
        description="Property ID for this ElectricMultipoleDoc.",
    )

    level_of_theory: Optional[str] = Field(
>>>>>>> 610e09ba
        None,
        description="Level of theory for this ElectricMultipoleDoc.",
    )

<<<<<<< HEAD
    orbitals_levels_of_theory: Optional[dict[str, str]] = Field(
=======
    total_dipole: Optional[float] = Field(
>>>>>>> 610e09ba
        None,
        description="Total molecular dipole moment (Debye)",
    )

<<<<<<< HEAD
    open_shell: Optional[dict[str, bool]] = Field(
        None, description="Is this molecule open-shell (spin multiplicity != 1)?"
    )

    nbo_population: Optional[dict[str, Optional[list[NaturalPopulation]]]] = Field(
        None, description="Natural electron populations of the molecule"
    )
    nbo_lone_pairs: Optional[dict[str, Optional[list[LonePair]]]] = Field(
        None, description="Lone pair orbitals of a closed-shell molecule"
    )
    nbo_bonds: Optional[dict[str, Optional[list[Bond]]]] = Field(
        None, description="Bond-like orbitals of a closed-shell molecule"
    )
    nbo_interactions: Optional[dict[str, Optional[list[Interaction]]]] = Field(
        None, description="Orbital-orbital interactions of a closed-shell molecule"
    )

    alpha_population: Optional[dict[str, Optional[list[NaturalPopulation]]]] = Field(
        None,
        description="Natural electron populations of the alpha electrons of an "
        "open-shell molecule",
    )
    beta_population: Optional[dict[str, Optional[list[NaturalPopulation]]]] = Field(
        None,
        description="Natural electron populations of the beta electrons of an "
        "open-shell molecule",
    )
    alpha_lone_pairs: Optional[dict[str, Optional[list[LonePair]]]] = Field(
        None, description="Alpha electron lone pair orbitals of an open-shell molecule"
    )
    beta_lone_pairs: Optional[dict[str, Optional[list[LonePair]]]] = Field(
        None, description="Beta electron lone pair orbitals of an open-shell molecule"
    )
    alpha_bonds: Optional[dict[str, Optional[list[Bond]]]] = Field(
        None, description="Alpha electron bond-like orbitals of an open-shell molecule"
    )
    beta_bonds: Optional[dict[str, Optional[list[Bond]]]] = Field(
        None, description="Beta electron bond-like orbitals of an open-shell molecule"
    )
    alpha_interactions: Optional[dict[str, Optional[list[Interaction]]]] = Field(
=======
    resp_total_dipole: Optional[float] = Field(
        None,
        description="Total dipole moment, calculated via restrained electrostatic potential (RESP) (Debye)",
    )


class RedoxComposite(BaseModel):
    """
    Summary information obtained from RedoxDocs
    """

    property_id: Optional[str] = Field(
        None, description="Property ID for this RedoxDoc."
    )

    level_of_theory: Optional[str] = Field(
        None,
        description="Level of theory for this RedoxDoc.",
    )

    electron_affinity: Optional[float] = Field(
        None, description="Vertical electron affinity in eV"
    )

    ea_task_id: Optional[MPID] = Field(
        None, description="Molecule ID for electron affinity"
    )

    ionization_energy: Optional[float] = Field(
        None, description="Vertical ionization energy in eV"
    )

    ie_task_id: Optional[MPID] = Field(
        None, description="Molecule ID for ionization energy"
    )

    reduction_free_energy: Optional[float] = Field(
        None, description="Adiabatic free energy of reduction"
    )

    red_molecule_id: Optional[MPculeID] = Field(
        None, description="Molecule ID for adiabatic reduction"
    )

    oxidation_free_energy: Optional[float] = Field(
        None, description="Adiabatic free energy of oxidation"
    )

    ox_molecule_id: Optional[MPculeID] = Field(
        None, description="Molecule ID for adiabatic oxidation"
    )

    reduction_potential: Optional[float] = Field(
>>>>>>> 610e09ba
        None,
        description="Reduction potential referenced to the standard hydrogen electrode (SHE) (units: V)",
    )
<<<<<<< HEAD
    beta_interactions: Optional[dict[str, Optional[list[Interaction]]]] = Field(
=======

    oxidation_potential: Optional[float] = Field(
>>>>>>> 610e09ba
        None,
        description="Oxidation potential referenced to the standard hydrogen electrode (SHE) (units: V)",
    )

<<<<<<< HEAD
    # partial charges
    partial_charges_property_ids: Optional[dict[str, dict[str, str]]] = Field(
        None,
        description="Solvent:method:property ID map for each PartialChargesDoc for this molecule.",
    )

    partial_charges_levels_of_theory: Optional[dict[str, dict[str, str]]] = Field(
=======

class MetalBindingComposite(BaseModel):
    """
    Summary information obtained from MetalBindingDocs
    """

    property_id: Optional[str] = Field(
        None, description="Property ID for this MetalBindingDoc."
    )

    level_of_theory: Optional[str] = Field(
>>>>>>> 610e09ba
        None,
        description="Level of theory for this MetalBindingDoc.",
    )

<<<<<<< HEAD
    partial_charges: Optional[dict[str, dict[str, list[float]]]] = Field(
=======
    binding_partial_charges_property_id: Optional[str] = Field(
>>>>>>> 610e09ba
        None,
        description="ID of PartialChargesDoc used to estimate metal charge",
    )

<<<<<<< HEAD
    # partial spins
    partial_spins_property_ids: Optional[dict[str, dict[str, str]]] = Field(
=======
    binding_partial_spins_property_id: Optional[str] = Field(
>>>>>>> 610e09ba
        None,
        description="ID of PartialSpinsDoc used to estimate metal spin",
    )

<<<<<<< HEAD
    partial_spins_levels_of_theory: Optional[dict[str, dict[str, str]]] = Field(
=======
    binding_partial_charges_lot_solvent: Optional[str] = Field(
>>>>>>> 610e09ba
        None,
        description="Combination of level of theory and solvent used to calculate atomic partial charges",
    )

<<<<<<< HEAD
    partial_spins: Optional[dict[str, dict[str, list[float]]]] = Field(
=======
    binding_partial_spins_lot_solvent: Optional[str] = Field(
>>>>>>> 610e09ba
        None,
        description="Combination of level of theory and solvent used to calculate atomic partial spins",
    )

<<<<<<< HEAD
    # bonding
    bonding_property_ids: Optional[dict[str, dict[str, str]]] = Field(
=======
    binding_charge_spin_method: Optional[str] = Field(
>>>>>>> 610e09ba
        None,
        description="The method used for partial charges and spins (must be the same).",
    )

<<<<<<< HEAD
    bonding_levels_of_theory: Optional[dict[str, dict[str, str]]] = Field(
=======
    binding_bonding_property_id: Optional[str] = Field(
>>>>>>> 610e09ba
        None,
        description="ID of MoleculeBondingDoc used to detect bonding in this molecule",
    )

<<<<<<< HEAD
    molecule_graph: Optional[dict[str, dict[str, MoleculeGraph]]] = Field(
=======
    binding_bonding_lot_solvent: Optional[str] = Field(
>>>>>>> 610e09ba
        None,
        description="Combination of level of theory and solvent used to determine the coordination environment "
        "of the metal atom or ion",
    )

<<<<<<< HEAD
    bond_types: Optional[dict[str, dict[str, dict[str, list[float]]]]] = Field(
        None,
        description="dictionaries of bond types to their length under different "
        "definitions of bonding, e.g. C-O to a list of the lengths of "
        "C-O bonds in Angstrom.",
    )

    bonds: Optional[dict[str, dict[str, list[tuple[int, int]]]]] = Field(
        None,
        description="list of bonds under different definitions of bonding. Each bond takes "
        "the form (a, b), where a and b are 0-indexed atom indices",
    )

    bonds_nometal: Optional[dict[str, dict[str, list[tuple[int, int]]]]] = Field(
        None,
        description="list of bonds under different definitions of bonding with all metal ions "
        "removed. Each bond takes the form in the form (a, b), where a and b are "
        "0-indexed atom indices.",
    )

    # redox properties
    redox_property_ids: Optional[dict[str, str]] = Field(
        None, description="Solvent:property ID map for each RedoxDoc for this molecule."
    )

    redox_levels_of_theory: Optional[dict[str, str]] = Field(
=======
    binding_bonding_method: Optional[str] = Field(
        None, description="The method used for to define bonding."
    )

    binding_thermo_property_id: Optional[str] = Field(
        None,
        description="ID of MoleculeThermoDoc used to obtain this molecule's thermochemistry",
    )

    binding_thermo_lot_solvent: Optional[str] = Field(
        None,
        description="Combination of level of theory and solvent used for uncorrected thermochemistry",
    )

    binding_thermo_correction_lot_solvent: Optional[str] = Field(
        None,
        description="Combination of level of theory and solvent used to correct the electronic energy",
    )

    binding_thermo_combined_lot_solvent: Optional[str] = Field(
>>>>>>> 610e09ba
        None,
        description="Combination of level of theory and solvent used for molecular thermochemistry, combining "
        "both the frequency calculation and (potentially) the single-point energy correction.",
    )

<<<<<<< HEAD
    electron_affinity: Optional[dict[str, float]] = Field(
        None, description="Vertical electron affinity in eV"
    )

    ea_task_id: Optional[dict[str, MPID]] = Field(
        None, description="Molecule ID for electron affinity"
    )

    ionization_energy: Optional[dict[str, float]] = Field(
        None, description="Vertical ionization energy in eV"
    )

    ie_task_id: Optional[dict[str, MPID]] = Field(
        None, description="Molecule ID for ionization energy"
    )

    reduction_free_energy: Optional[dict[str, float]] = Field(
        None, description="Adiabatic free energy of reduction"
    )

    red_molecule_id: Optional[dict[str, MPculeID]] = Field(
        None, description="Molecule ID for adiabatic reduction"
    )

    oxidation_free_energy: Optional[dict[str, float]] = Field(
        None, description="Adiabatic free energy of oxidation"
    )

    ox_molecule_id: Optional[dict[str, MPculeID]] = Field(
        None, description="Molecule ID for adiabatic oxidation"
    )

    reduction_potential: Optional[dict[str, float]] = Field(
        None,
        description="Reduction potential referenced to the standard hydrogen electrode (SHE) (units: V)",
    )

    oxidation_potential: Optional[dict[str, float]] = Field(
=======
    binding_data: Optional[List[MetalBindingData]] = Field(
        None, description="Binding data for each metal atom or ion in the molecule"
    )


class MoleculeSummaryDoc(PropertyDoc):
    """
    Summary information about molecules and their properties, useful for searching.
    """

    property_name: str = "summary"

    # molecules
    molecules: Dict[str, Molecule] = Field(
        ...,
        description="The lowest energy optimized structures for this molecule for each solvent.",
    )

    molecule_levels_of_theory: Optional[Dict[str, str]] = Field(
        None,
        description="Level of theory used to optimize the best molecular structure for each solvent.",
    )

    species_hash: Optional[str] = Field(
        None,
        description="Weisfeiler Lehman (WL) graph hash using the atom species as the graph "
        "node attribute.",
    )
    coord_hash: Optional[str] = Field(
        None,
        description="Weisfeiler Lehman (WL) graph hash using the atom coordinates as the graph "
        "node attribute.",
    )

    inchi: Optional[str] = Field(
        None, description="International Chemical Identifier (InChI) for this molecule"
    )
    inchi_key: Optional[str] = Field(
        None, description="Standardized hash of the InChI for this molecule"
    )

    task_ids: List[MPID] = Field(
        [],
        title="Calculation IDs",
        description="List of Calculation IDs associated with this molecule.",
    )

    similar_molecules: List[MPculeID] = Field(
        [], description="IDs associated with similar molecules"
    )

    constituent_molecules: List[MPculeID] = Field(
        [],
        description="IDs of associated MoleculeDocs used to construct this molecule.",
    )

    unique_calc_types: Optional[List[CalcType]] = Field(
>>>>>>> 610e09ba
        None,
        description="Collection of all unique calculation types used for this molecule",
    )

<<<<<<< HEAD
    # metal binding properties
    binding_partial_charges_property_id: Optional[dict[str, dict[str, str]]] = Field(
=======
    unique_task_types: Optional[List[TaskType]] = Field(
>>>>>>> 610e09ba
        None,
        description="Collection of all unique task types used for this molecule",
    )

<<<<<<< HEAD
    binding_partial_spins_property_id: Optional[dict[str, dict[str, str]]] = Field(
=======
    unique_levels_of_theory: Optional[List[LevelOfTheory]] = Field(
>>>>>>> 610e09ba
        None,
        description="Collection of all unique levels of theory used for this molecule",
    )

<<<<<<< HEAD
    binding_partial_charges_lot_solvent: Optional[dict[str, dict[str, str]]] = Field(
=======
    unique_solvents: Optional[List[str]] = Field(
>>>>>>> 610e09ba
        None,
        description="Collection of all unique solvents (solvent parameters) used for this molecule",
    )

<<<<<<< HEAD
    binding_partial_spins_lot_solvent: Optional[dict[str, dict[str, str]]] = Field(
=======
    unique_lot_solvents: Optional[List[str]] = Field(
>>>>>>> 610e09ba
        None,
        description="Collection of all unique combinations of level of theory and solvent used for this molecule",
    )

<<<<<<< HEAD
    binding_charge_spin_method: Optional[dict[str, dict[str, str]]] = Field(
=======
    # Properties

    thermo: Optional[Dict[str, ThermoComposite]] = Field(
>>>>>>> 610e09ba
        None,
        description="A summary of thermodynamic data available for this molecule, organized by solvent",
    )

<<<<<<< HEAD
    binding_bonding_property_id: Optional[dict[str, dict[str, str]]] = Field(
=======
    vibration: Optional[Dict[str, VibrationComposite]] = Field(
>>>>>>> 610e09ba
        None,
        description="A summary of the vibrational data available for this molecule, organized by solvent",
    )

<<<<<<< HEAD
    binding_bonding_lot_solvent: Optional[dict[str, dict[str, str]]] = Field(
=======
    orbitals: Optional[Dict[str, OrbitalComposite]] = Field(
>>>>>>> 610e09ba
        None,
        description="A summary of the orbital (NBO) data available for this molecule, organized by solvent",
    )

<<<<<<< HEAD
    binding_bonding_method: Optional[dict[str, dict[str, str]]] = Field(
        None, description="The method used for to define bonding."
    )

    binding_thermo_property_id: Optional[dict[str, dict[str, str]]] = Field(
=======
    partial_charges: Optional[Dict[str, Dict[str, PartialChargesComposite]]] = Field(
        None,
        description="A summary of the partial charge data available for this molecule, organized by solvent and by "
        "method",
    )

    partial_spins: Optional[Dict[str, Dict[str, PartialSpinsComposite]]] = Field(
>>>>>>> 610e09ba
        None,
        description="A summary of the partial spin data available for this molecule, organized by solvent and by "
        "method",
    )

<<<<<<< HEAD
    binding_thermo_lot_solvent: Optional[dict[str, dict[str, str]]] = Field(
=======
    bonding: Optional[Dict[str, Dict[str, BondingComposite]]] = Field(
>>>>>>> 610e09ba
        None,
        description="A summary of the bonding data available for this molecule, organized by solvent and by method",
    )

<<<<<<< HEAD
    binding_thermo_correction_lot_solvent: Optional[dict[str, dict[str, str]]] = Field(
=======
    multipole_moments: Optional[Dict[str, MultipolesComposite]] = Field(
>>>>>>> 610e09ba
        None,
        description="A summary of the electric multipole data available for this molecule, organized by solvent",
    )

<<<<<<< HEAD
    binding_thermo_combined_lot_solvent: Optional[dict[str, dict[str, str]]] = Field(
=======
    redox: Optional[Dict[str, RedoxComposite]] = Field(
>>>>>>> 610e09ba
        None,
        description="A summary of the redox data available for this molecule, organized by solvent",
    )

<<<<<<< HEAD
    binding_data: Optional[dict[str, dict[str, list[MetalBindingData]]]] = Field(
        None, description="Binding data for each metal atom or ion in the molecule"
    )

    # has props
    has_props: Optional[list[HasProps]] = Field(
        None, description="list of properties that are available for a given material."
=======
    metal_binding: Optional[Dict[str, Dict[str, MetalBindingComposite]]] = Field(
        None,
        description="A summary of the metal binding data available for this molecule, organized by solvent and by "
        "method",
    )

    # has props
    has_props: Optional[Dict[str, bool]] = Field(
        None,
        description="Properties available for this molecule",
>>>>>>> 610e09ba
    )

    @classmethod
    def from_docs(cls, molecule_id: MPculeID, docs: dict[str, Any]):
        """Converts a bunch of property docs into a SummaryDoc"""

        doc = _copy_from_docs(**docs)

        if len(doc["has_props"]) == 0:
            raise ValueError("Missing minimal properties!")

        id_string = f"summary-{molecule_id}"
        h = blake2b()
        h.update(id_string.encode("utf-8"))
        property_id = h.hexdigest()
        doc["property_id"] = property_id

        return MoleculeSummaryDoc(molecule_id=molecule_id, **doc)


# Key mapping
summary_fields: dict[str, list] = {
    HasProps.molecules.value: [
        "charge",
        "spin_multiplicity",
        "natoms",
        "elements",
        "nelements",
        "composition",
        "composition_reduced",
        "formula_alphabetical",
        "chemsys",
        "symmetry",
        "molecules",
        "deprecated",
        "task_ids",
        "species_hash",
        "coord_hash",
        "inchi",
        "inchi_key",
        "unique_calc_types",
        "unique_task_types",
        "unique_levels_of_theory",
        "unique_solvents",
        "unique_lot_solvents",
        "similar_molecules",
        "constituent_molecules",
        "molecule_levels_of_theory",
    ],
    HasProps.thermo.value: [
        "electronic_energy",
        "zero_point_energy",
        "total_enthalpy",
        "total_entropy",
        "free_energy",
    ],
    HasProps.vibration.value: [
        "frequencies",
    ],
    HasProps.orbitals.value: [
        "open_shell",
    ],
    HasProps.partial_charges.value: ["partial_charges"],
    HasProps.partial_spins.value: ["partial_spins"],
    HasProps.bonding.value: ["bond_types", "bonds", "bonds_nometal"],
    HasProps.multipole_moments.value: [
        "total_dipole",
        "resp_total_dipole",
    ],
    HasProps.redox.value: [
        "electron_affinity",
        "ea_task_id",
        "ionization_energy",
        "ie_task_id",
        "reduction_free_energy",
        "red_molecule_id",
        "oxidation_free_energy",
        "ox_molecule_id",
        "reduction_potential",
        "oxidation_potential",
    ],
    HasProps.metal_binding.value: [
        "binding_partial_charges_property_id",
        "binding_partial_spins_property_id",
        "binding_partial_charges_lot_solvent",
        "binding_partial_spins_lot_solvent",
        "binding_charge_spin_method",
        "binding_bonding_property_id",
        "binding_bonding_lot_solvent",
        "binding_bonding_method",
        "binding_thermo_property_id",
        "binding_thermo_lot_solvent",
        "binding_thermo_correction_lot_solvent",
        "binding_thermo_combined_lot_solvent",
        "binding_data",
    ],
}


<<<<<<< HEAD
def _copy_from_doc(doc: dict[str, Any]):
    """Helper function to copy the list of keys over from amalgamated document"""

    # Doc format:
    # {property0: {...},
    #  property1: {solvent1: {...}, solvent2: {...}},
    #  property2: {solvent1: [{...}, {...}], solvent2: [{...}, {...}]}
    # }

    d: dict[str, Any] = {"has_props": []}
=======
def _copy_from_docs(
    molecules: Dict[str, Any],
    partial_charges: Optional[Dict[str, Dict[str, Dict[str, Any]]]] = None,
    partial_spins: Optional[Dict[str, Dict[str, Dict[str, Any]]]] = None,
    bonding: Optional[Dict[str, Dict[str, Dict[str, Any]]]] = None,
    metal_binding: Optional[Dict[str, Dict[str, Dict[str, Any]]]] = None,
    multipole_moments: Optional[Dict[str, Dict[str, Any]]] = None,
    orbitals: Optional[Dict[str, Dict[str, Any]]] = None,
    redox: Optional[Dict[str, Dict[str, Any]]] = None,
    thermo: Optional[Dict[str, Dict[str, Any]]] = None,
    vibration: Optional[Dict[str, Dict[str, Any]]] = None,
):
    """Helper function to cut down documents to composite models and then combine to create a MoleculeSummaryDoc"""

    has_props: Dict[str, bool] = {str(val.value): False for val in HasProps}
    d: Dict[str, Any] = {"has_props": has_props, "origins": []}

    # Molecules is special because there should only ever be one
    # MoleculeDoc for a given molecule
    # There are not multiple MoleculeDocs for different solvents
    d["has_props"][HasProps.molecules.value] = True
    for copy_key in summary_fields[HasProps.molecules.value]:
        d[copy_key] = molecules[copy_key]

    doc_type_mapping = {
        HasProps.partial_charges.value: (partial_charges, PartialChargesComposite),
        HasProps.partial_spins.value: (partial_spins, PartialSpinsComposite),
        HasProps.bonding.value: (bonding, BondingComposite),
        HasProps.metal_binding.value: (metal_binding, MetalBindingComposite),
        HasProps.multipole_moments.value: (multipole_moments, MultipolesComposite),
        HasProps.orbitals.value: (orbitals, OrbitalComposite),
        HasProps.redox.value: (redox, RedoxComposite),
        HasProps.thermo.value: (thermo, ThermoComposite),
        HasProps.vibration.value: (vibration, VibrationComposite),
    }

    by_method = {
        HasProps.partial_charges.value,
        HasProps.partial_spins.value,
        HasProps.bonding.value,
        HasProps.metal_binding.value,
    }
>>>>>>> 610e09ba

    # Function to grab the keys and put them in the root doc
    for doc_key in summary_fields:
        sub_docs, target_type = doc_type_mapping.get(doc_key, (None, None))

        # No information for this particular set of properties
        # Shouldn't happen, but can
        if sub_docs is None or target_type is None:
            composite_docs = None
        else:
            composite_docs = dict()  # type: ignore[var-annotated]

            if isinstance(sub_docs, dict) and len(sub_docs) > 0:
                d["has_props"][doc_key] = True

                if doc_key in by_method:
                    for solvent, solv_entries in sub_docs.items():
                        composite_docs[solvent] = dict()
                        for method, entry in solv_entries.items():
                            composite_docs[solvent][method] = dict()
                            for copy_key in summary_fields[doc_key]:
                                composite_docs[solvent][method][copy_key] = entry.get(
                                    copy_key
                                )

                            composite_docs[solvent][method]["property_id"] = entry.get(
                                "property_id"
                            )
                            composite_docs[solvent][method][
                                "level_of_theory"
                            ] = entry.get("level_of_theory")

                            # Convert to appropriate BaseModel
                            composite_docs[solvent][method] = target_type(
                                **composite_docs[solvent][method]
                            )

                else:
                    for solvent, entry in sub_docs.items():
                        composite_docs[solvent] = dict()
                        for copy_key in summary_fields[doc_key]:
                            composite_docs[solvent][copy_key] = entry.get(copy_key)

                        composite_docs[solvent]["property_id"] = entry.get(
                            "property_id"
                        )
                        composite_docs[solvent]["level_of_theory"] = entry.get(
                            "level_of_theory"
                        )

                        # Convert to appropriate BaseModel
                        composite_docs[solvent] = target_type(**composite_docs[solvent])

            d[doc_key] = composite_docs

    return d<|MERGE_RESOLUTION|>--- conflicted
+++ resolved
@@ -39,7 +39,319 @@
     Summary information obtained from MoleculeThermoDocs
     """
 
-<<<<<<< HEAD
+    property_id: Optional[str] = Field(
+        None,
+        description="Property ID map for this MoleculeThermoDoc",
+    )
+
+    level_of_theory: Optional[str] = Field(
+        None,
+        description="Level of theory for this MoleculeThermoDoc.",
+    )
+
+    electronic_energy: Optional[float] = Field(
+        None, description="Electronic energy of the molecule (units: eV)"
+    )
+
+    zero_point_energy: Optional[float] = Field(
+        None, description="Zero-point energy of the molecule (units: eV)"
+    )
+
+    total_enthalpy: Optional[float] = Field(
+        None, description="Total enthalpy of the molecule at 298.15K (units: eV)"
+    )
+    total_entropy: Optional[float] = Field(
+        None, description="Total entropy of the molecule at 298.15K (units: eV/K)"
+    )
+
+    free_energy: Optional[float] = Field(
+        None, description="Gibbs free energy of the molecule at 298.15K (units: eV)"
+    )
+
+
+class VibrationComposite(BaseModel):
+    """
+    Summary information obtained from VibrationDocs
+    """
+
+    property_id: Optional[str] = Field(
+        None,
+        description="Property ID for this VibrationDoc.",
+    )
+
+    level_of_theory: Optional[str] = Field(
+        None,
+        description="Level of theory for this VibrationDoc.",
+    )
+
+    frequencies: Optional[list[float]] = Field(
+        None, description="List of molecular vibrational frequencies"
+    )
+
+
+class OrbitalComposite(BaseModel):
+    """
+    Summary information obtained from OrbitalDocs
+    """
+
+    property_id: Optional[str] = Field(
+        None,
+        description="Property ID for this OrbitalDoc.",
+    )
+
+    level_of_theory: Optional[str] = Field(
+        None,
+        description="Level of theory for this OrbitalDoc.",
+    )
+
+    open_shell: Optional[bool] = Field(
+        None, description="Is this molecule open-shell (spin multiplicity != 1)?"
+    )
+
+
+class PartialChargesComposite(BaseModel):
+    """
+    Summary information obtained from PartialChargesDocs
+    """
+
+    property_id: Optional[str] = Field(
+        None,
+        description="Property ID for this PartialChargesDoc.",
+    )
+
+    level_of_theory: Optional[str] = Field(
+        None,
+        description="Level of theory for this PartialChargesDoc.",
+    )
+
+    partial_charges: Optional[list[float]] = Field(
+        None,
+        description="Atomic partial charges for the molecule",
+    )
+
+
+class PartialSpinsComposite(BaseModel):
+    """
+    Summary information obtained from PartialSpinsDocs
+    """
+
+    property_id: Optional[str] = Field(
+        None,
+        description="Property ID for this PartialSpinsDoc.",
+    )
+
+    level_of_theory: Optional[str] = Field(
+        None,
+        description="Level of theory for this PartialSpinsDoc.",
+    )
+
+    partial_spins: Optional[list[float]] = Field(
+        None,
+        description="Atomic partial spins for the molecule",
+    )
+
+
+class BondingComposite(BaseModel):
+    """
+    Summary information obtained from MoleculeBondingDocs
+    """
+
+    property_id: Optional[str] = Field(
+        None,
+        description="Property ID for this MoleculeBondingDoc.",
+    )
+
+    level_of_theory: Optional[str] = Field(
+        None,
+        description="Level of theory for this MoleculeBondingDoc.",
+    )
+
+    bond_types: Optional[dict[str, list[float]]] = Field(
+        None,
+        description="Dictionaries of bond types to their length, e.g. C-O to a list of the lengths of C-O bonds in "
+        "Angstrom.",
+    )
+
+    bonds: Optional[list[tuple[int, int]]] = Field(
+        None,
+        description="List of bonds. Each bond takes the form (a, b), where a and b are 0-indexed atom indices",
+    )
+
+    bonds_nometal: Optional[list[tuple[int, int]]] = Field(
+        None,
+        description="List of bonds with all metal ions removed. Each bond takes the form in the form (a, b), where a "
+        "and b are 0-indexed atom indices.",
+    )
+
+
+class MultipolesComposite(BaseModel):
+    """
+    Summary information obtained from ElectricMultipoleDocs
+    """
+
+    property_id: Optional[str] = Field(
+        None,
+        description="Property ID for this ElectricMultipoleDoc.",
+    )
+
+    level_of_theory: Optional[str] = Field(
+        None,
+        description="Level of theory for this ElectricMultipoleDoc.",
+    )
+
+    total_dipole: Optional[float] = Field(
+        None,
+        description="Total molecular dipole moment (Debye)",
+    )
+
+    resp_total_dipole: Optional[float] = Field(
+        None,
+        description="Total dipole moment, calculated via restrained electrostatic potential (RESP) (Debye)",
+    )
+
+
+class RedoxComposite(BaseModel):
+    """
+    Summary information obtained from RedoxDocs
+    """
+
+    property_id: Optional[str] = Field(
+        None, description="Property ID for this RedoxDoc."
+    )
+
+    level_of_theory: Optional[str] = Field(
+        None,
+        description="Level of theory for this RedoxDoc.",
+    )
+
+    electron_affinity: Optional[float] = Field(
+        None, description="Vertical electron affinity in eV"
+    )
+
+    ea_task_id: Optional[MPID] = Field(
+        None, description="Molecule ID for electron affinity"
+    )
+
+    ionization_energy: Optional[float] = Field(
+        None, description="Vertical ionization energy in eV"
+    )
+
+    ie_task_id: Optional[MPID] = Field(
+        None, description="Molecule ID for ionization energy"
+    )
+
+    reduction_free_energy: Optional[float] = Field(
+        None, description="Adiabatic free energy of reduction"
+    )
+
+    red_molecule_id: Optional[MPculeID] = Field(
+        None, description="Molecule ID for adiabatic reduction"
+    )
+
+    oxidation_free_energy: Optional[float] = Field(
+        None, description="Adiabatic free energy of oxidation"
+    )
+
+    ox_molecule_id: Optional[MPculeID] = Field(
+        None, description="Molecule ID for adiabatic oxidation"
+    )
+
+    reduction_potential: Optional[float] = Field(
+        None,
+        description="Reduction potential referenced to the standard hydrogen electrode (SHE) (units: V)",
+    )
+
+    oxidation_potential: Optional[float] = Field(
+        None,
+        description="Oxidation potential referenced to the standard hydrogen electrode (SHE) (units: V)",
+    )
+
+
+class MetalBindingComposite(BaseModel):
+    """
+    Summary information obtained from MetalBindingDocs
+    """
+
+    property_id: Optional[str] = Field(
+        None, description="Property ID for this MetalBindingDoc."
+    )
+
+    level_of_theory: Optional[str] = Field(
+        None,
+        description="Level of theory for this MetalBindingDoc.",
+    )
+
+    binding_partial_charges_property_id: Optional[str] = Field(
+        None,
+        description="ID of PartialChargesDoc used to estimate metal charge",
+    )
+
+    binding_partial_spins_property_id: Optional[str] = Field(
+        None,
+        description="ID of PartialSpinsDoc used to estimate metal spin",
+    )
+
+    binding_partial_charges_lot_solvent: Optional[str] = Field(
+        None,
+        description="Combination of level of theory and solvent used to calculate atomic partial charges",
+    )
+
+    binding_partial_spins_lot_solvent: Optional[str] = Field(
+        None,
+        description="Combination of level of theory and solvent used to calculate atomic partial spins",
+    )
+
+    binding_charge_spin_method: Optional[str] = Field(
+        None,
+        description="The method used for partial charges and spins (must be the same).",
+    )
+
+    binding_bonding_property_id: Optional[str] = Field(
+        None,
+        description="ID of MoleculeBondingDoc used to detect bonding in this molecule",
+    )
+
+    binding_bonding_lot_solvent: Optional[str] = Field(
+        None,
+        description="Combination of level of theory and solvent used to determine the coordination environment "
+        "of the metal atom or ion",
+    )
+
+    binding_bonding_method: Optional[str] = Field(
+        None, description="The method used for to define bonding."
+    )
+
+    binding_thermo_property_id: Optional[str] = Field(
+        None,
+        description="ID of MoleculeThermoDoc used to obtain this molecule's thermochemistry",
+    )
+
+    binding_thermo_lot_solvent: Optional[str] = Field(
+        None,
+        description="Combination of level of theory and solvent used for uncorrected thermochemistry",
+    )
+
+    binding_thermo_correction_lot_solvent: Optional[str] = Field(
+        None,
+        description="Combination of level of theory and solvent used to correct the electronic energy",
+    )
+
+    binding_thermo_combined_lot_solvent: Optional[str] = Field(
+        None,
+        description="Combination of level of theory and solvent used for molecular thermochemistry, combining "
+        "both the frequency calculation and (potentially) the single-point energy correction.",
+    )
+
+    binding_data: Optional[list[MetalBindingData]] = Field(
+        None, description="Binding data for each metal atom or ion in the molecule"
+    )
+
+
+class MoleculeSummaryDoc(PropertyDoc):
+    """
+    Summary information about molecules and their properties, useful for searching.
+    """
+
     property_name: str = "summary"
 
     # molecules
@@ -49,34 +361,28 @@
     )
 
     molecule_levels_of_theory: Optional[dict[str, str]] = Field(
-=======
-    property_id: Optional[str] = Field(
-        None,
-        description="Property ID map for this MoleculeThermoDoc",
-    )
-
-    level_of_theory: Optional[str] = Field(
->>>>>>> 610e09ba
-        None,
-        description="Level of theory for this MoleculeThermoDoc.",
-    )
-
-    electronic_energy: Optional[float] = Field(
-        None, description="Electronic energy of the molecule (units: eV)"
-    )
-
-    zero_point_energy: Optional[float] = Field(
-        None, description="Zero-point energy of the molecule (units: eV)"
-    )
-
-    total_enthalpy: Optional[float] = Field(
-        None, description="Total enthalpy of the molecule at 298.15K (units: eV)"
-    )
-    total_entropy: Optional[float] = Field(
-        None, description="Total entropy of the molecule at 298.15K (units: eV/K)"
-    )
-
-<<<<<<< HEAD
+        None,
+        description="Level of theory used to optimize the best molecular structure for each solvent.",
+    )
+
+    species_hash: Optional[str] = Field(
+        None,
+        description="Weisfeiler Lehman (WL) graph hash using the atom species as the graph "
+        "node attribute.",
+    )
+    coord_hash: Optional[str] = Field(
+        None,
+        description="Weisfeiler Lehman (WL) graph hash using the atom coordinates as the graph "
+        "node attribute.",
+    )
+
+    inchi: Optional[str] = Field(
+        None, description="International Chemical Identifier (InChI) for this molecule"
+    )
+    inchi_key: Optional[str] = Field(
+        None, description="Standardized hash of the InChI for this molecule"
+    )
+
     task_ids: list[MPID] = Field(
         [],
         title="Calculation IDs",
@@ -93,33 +399,15 @@
     )
 
     unique_calc_types: Optional[list[CalcType]] = Field(
-=======
-    free_energy: Optional[float] = Field(
-        None, description="Gibbs free energy of the molecule at 298.15K (units: eV)"
-    )
-
-
-class VibrationComposite(BaseModel):
-    """
-    Summary information obtained from VibrationDocs
-    """
-
-    property_id: Optional[str] = Field(
->>>>>>> 610e09ba
-        None,
-        description="Property ID for this VibrationDoc.",
-    )
-
-<<<<<<< HEAD
+        None,
+        description="Collection of all unique calculation types used for this molecule",
+    )
+
     unique_task_types: Optional[list[TaskType]] = Field(
-=======
-    level_of_theory: Optional[str] = Field(
->>>>>>> 610e09ba
-        None,
-        description="Level of theory for this VibrationDoc.",
-    )
-
-<<<<<<< HEAD
+        None,
+        description="Collection of all unique task types used for this molecule",
+    )
+
     unique_levels_of_theory: Optional[list[LevelOfTheory]] = Field(
         None,
         description="Collection of all unique levels of theory used for this molecule",
@@ -135,703 +423,60 @@
         description="Collection of all unique combinations of level of theory and solvent used for this molecule",
     )
 
-    # thermo
-    thermo_property_ids: Optional[dict[str, str]] = Field(
-=======
-    frequencies: Optional[List[float]] = Field(
-        None, description="List of molecular vibrational frequencies"
-    )
-
-
-class OrbitalComposite(BaseModel):
-    """
-    Summary information obtained from OrbitalDocs
-    """
-
-    property_id: Optional[str] = Field(
->>>>>>> 610e09ba
-        None,
-        description="Property ID for this OrbitalDoc.",
-    )
-
-<<<<<<< HEAD
-    thermo_levels_of_theory: Optional[dict[str, str]] = Field(
-=======
-    level_of_theory: Optional[str] = Field(
->>>>>>> 610e09ba
-        None,
-        description="Level of theory for this OrbitalDoc.",
-    )
-
-<<<<<<< HEAD
-    electronic_energy: Optional[dict[str, float]] = Field(
-        None, description="Electronic energy of the molecule (units: eV)"
-    )
-
-    zero_point_energy: Optional[dict[str, Optional[float]]] = Field(
-        None, description="Zero-point energy of the molecule (units: eV)"
-    )
-
-    rt: Optional[dict[str, Optional[float]]] = Field(
-=======
-    open_shell: Optional[bool] = Field(
-        None, description="Is this molecule open-shell (spin multiplicity != 1)?"
-    )
-
-
-class PartialChargesComposite(BaseModel):
-    """
-    Summary information obtained from PartialChargesDocs
-    """
-
-    property_id: Optional[str] = Field(
->>>>>>> 610e09ba
-        None,
-        description="Property ID for this PartialChargesDoc.",
-    )
-
-<<<<<<< HEAD
-    total_enthalpy: Optional[dict[str, Optional[float]]] = Field(
-        None, description="Total enthalpy of the molecule at 298.15K (units: eV)"
-    )
-    total_entropy: Optional[dict[str, Optional[float]]] = Field(
-        None, description="Total entropy of the molecule at 298.15K (units: eV/K)"
-    )
-
-    translational_enthalpy: Optional[dict[str, Optional[float]]] = Field(
-=======
-    level_of_theory: Optional[str] = Field(
-        None,
-        description="Level of theory for this PartialChargesDoc.",
-    )
-
-    partial_charges: Optional[List[float]] = Field(
->>>>>>> 610e09ba
-        None,
-        description="Atomic partial charges for the molecule",
-    )
-<<<<<<< HEAD
-    translational_entropy: Optional[dict[str, Optional[float]]] = Field(
-        None,
-        description="Translational entropy of the molecule at 298.15K (units: eV/K)",
-    )
-    rotational_enthalpy: Optional[dict[str, Optional[float]]] = Field(
-        None, description="Rotational enthalpy of the molecule at 298.15K (units: eV)"
-    )
-    rotational_entropy: Optional[dict[str, Optional[float]]] = Field(
-        None, description="Rotational entropy of the molecule at 298.15K (units: eV/K)"
-    )
-    vibrational_enthalpy: Optional[dict[str, Optional[float]]] = Field(
-        None, description="Vibrational enthalpy of the molecule at 298.15K (units: eV)"
-    )
-    vibrational_entropy: Optional[dict[str, Optional[float]]] = Field(
-        None, description="Vibrational entropy of the molecule at 298.15K (units: eV/K)"
-    )
-
-    free_energy: Optional[dict[str, Optional[float]]] = Field(
-        None, description="Gibbs free energy of the molecule at 298.15K (units: eV)"
-    )
-
-    # vibrational properties
-    vibration_property_ids: Optional[dict[str, str]] = Field(
-=======
-
-
-class PartialSpinsComposite(BaseModel):
-    """
-    Summary information obtained from PartialSpinsDocs
-    """
-
-    property_id: Optional[str] = Field(
-        None,
-        description="Property ID for this PartialSpinsDoc.",
-    )
-
-    level_of_theory: Optional[str] = Field(
-        None,
-        description="Level of theory for this PartialSpinsDoc.",
-    )
-
-    partial_spins: Optional[List[float]] = Field(
-        None,
-        description="Atomic partial spins for the molecule",
-    )
-
-
-class BondingComposite(BaseModel):
-    """
-    Summary information obtained from MoleculeBondingDocs
-    """
-
-    property_id: Optional[str] = Field(
->>>>>>> 610e09ba
-        None,
-        description="Property ID for this MoleculeBondingDoc.",
-    )
-
-<<<<<<< HEAD
-    vibration_levels_of_theory: Optional[dict[str, str]] = Field(
-=======
-    level_of_theory: Optional[str] = Field(
->>>>>>> 610e09ba
-        None,
-        description="Level of theory for this MoleculeBondingDoc.",
-    )
-
-<<<<<<< HEAD
-    frequencies: Optional[dict[str, list[float]]] = Field(
-        None, description="list of molecular vibrational frequencies"
-    )
-
-    frequency_modes: Optional[dict[str, list[list[list[float]]]]] = Field(
-=======
-    bond_types: Optional[Dict[str, List[float]]] = Field(
-        None,
-        description="Dictionaries of bond types to their length, e.g. C-O to a list of the lengths of C-O bonds in "
-        "Angstrom.",
-    )
-
-    bonds: Optional[List[Tuple[int, int]]] = Field(
->>>>>>> 610e09ba
-        None,
-        description="List of bonds. Each bond takes the form (a, b), where a and b are 0-indexed atom indices",
-    )
-
-<<<<<<< HEAD
-    ir_intensities: Optional[dict[str, list[float]]] = Field(
-=======
-    bonds_nometal: Optional[List[Tuple[int, int]]] = Field(
->>>>>>> 610e09ba
-        None,
-        description="List of bonds with all metal ions removed. Each bond takes the form in the form (a, b), where a "
-        "and b are 0-indexed atom indices.",
-    )
-
-<<<<<<< HEAD
-    ir_activities: Optional[dict[str, list]] = Field(
-        None,
-        title="IR activities",
-        description="list indicating if frequency-modes are IR-active",
-    )
-
-    # natural bonding orbitals
-    orbitals_property_ids: Optional[dict[str, str]] = Field(
-=======
-
-class MultipolesComposite(BaseModel):
-    """
-    Summary information obtained from ElectricMultipoleDocs
-    """
-
-    property_id: Optional[str] = Field(
-        None,
-        description="Property ID for this ElectricMultipoleDoc.",
-    )
-
-    level_of_theory: Optional[str] = Field(
->>>>>>> 610e09ba
-        None,
-        description="Level of theory for this ElectricMultipoleDoc.",
-    )
-
-<<<<<<< HEAD
-    orbitals_levels_of_theory: Optional[dict[str, str]] = Field(
-=======
-    total_dipole: Optional[float] = Field(
->>>>>>> 610e09ba
-        None,
-        description="Total molecular dipole moment (Debye)",
-    )
-
-<<<<<<< HEAD
-    open_shell: Optional[dict[str, bool]] = Field(
-        None, description="Is this molecule open-shell (spin multiplicity != 1)?"
-    )
-
-    nbo_population: Optional[dict[str, Optional[list[NaturalPopulation]]]] = Field(
-        None, description="Natural electron populations of the molecule"
-    )
-    nbo_lone_pairs: Optional[dict[str, Optional[list[LonePair]]]] = Field(
-        None, description="Lone pair orbitals of a closed-shell molecule"
-    )
-    nbo_bonds: Optional[dict[str, Optional[list[Bond]]]] = Field(
-        None, description="Bond-like orbitals of a closed-shell molecule"
-    )
-    nbo_interactions: Optional[dict[str, Optional[list[Interaction]]]] = Field(
-        None, description="Orbital-orbital interactions of a closed-shell molecule"
-    )
-
-    alpha_population: Optional[dict[str, Optional[list[NaturalPopulation]]]] = Field(
-        None,
-        description="Natural electron populations of the alpha electrons of an "
-        "open-shell molecule",
-    )
-    beta_population: Optional[dict[str, Optional[list[NaturalPopulation]]]] = Field(
-        None,
-        description="Natural electron populations of the beta electrons of an "
-        "open-shell molecule",
-    )
-    alpha_lone_pairs: Optional[dict[str, Optional[list[LonePair]]]] = Field(
-        None, description="Alpha electron lone pair orbitals of an open-shell molecule"
-    )
-    beta_lone_pairs: Optional[dict[str, Optional[list[LonePair]]]] = Field(
-        None, description="Beta electron lone pair orbitals of an open-shell molecule"
-    )
-    alpha_bonds: Optional[dict[str, Optional[list[Bond]]]] = Field(
-        None, description="Alpha electron bond-like orbitals of an open-shell molecule"
-    )
-    beta_bonds: Optional[dict[str, Optional[list[Bond]]]] = Field(
-        None, description="Beta electron bond-like orbitals of an open-shell molecule"
-    )
-    alpha_interactions: Optional[dict[str, Optional[list[Interaction]]]] = Field(
-=======
-    resp_total_dipole: Optional[float] = Field(
-        None,
-        description="Total dipole moment, calculated via restrained electrostatic potential (RESP) (Debye)",
-    )
-
-
-class RedoxComposite(BaseModel):
-    """
-    Summary information obtained from RedoxDocs
-    """
-
-    property_id: Optional[str] = Field(
-        None, description="Property ID for this RedoxDoc."
-    )
-
-    level_of_theory: Optional[str] = Field(
-        None,
-        description="Level of theory for this RedoxDoc.",
-    )
-
-    electron_affinity: Optional[float] = Field(
-        None, description="Vertical electron affinity in eV"
-    )
-
-    ea_task_id: Optional[MPID] = Field(
-        None, description="Molecule ID for electron affinity"
-    )
-
-    ionization_energy: Optional[float] = Field(
-        None, description="Vertical ionization energy in eV"
-    )
-
-    ie_task_id: Optional[MPID] = Field(
-        None, description="Molecule ID for ionization energy"
-    )
-
-    reduction_free_energy: Optional[float] = Field(
-        None, description="Adiabatic free energy of reduction"
-    )
-
-    red_molecule_id: Optional[MPculeID] = Field(
-        None, description="Molecule ID for adiabatic reduction"
-    )
-
-    oxidation_free_energy: Optional[float] = Field(
-        None, description="Adiabatic free energy of oxidation"
-    )
-
-    ox_molecule_id: Optional[MPculeID] = Field(
-        None, description="Molecule ID for adiabatic oxidation"
-    )
-
-    reduction_potential: Optional[float] = Field(
->>>>>>> 610e09ba
-        None,
-        description="Reduction potential referenced to the standard hydrogen electrode (SHE) (units: V)",
-    )
-<<<<<<< HEAD
-    beta_interactions: Optional[dict[str, Optional[list[Interaction]]]] = Field(
-=======
-
-    oxidation_potential: Optional[float] = Field(
->>>>>>> 610e09ba
-        None,
-        description="Oxidation potential referenced to the standard hydrogen electrode (SHE) (units: V)",
-    )
-
-<<<<<<< HEAD
-    # partial charges
-    partial_charges_property_ids: Optional[dict[str, dict[str, str]]] = Field(
-        None,
-        description="Solvent:method:property ID map for each PartialChargesDoc for this molecule.",
-    )
-
-    partial_charges_levels_of_theory: Optional[dict[str, dict[str, str]]] = Field(
-=======
-
-class MetalBindingComposite(BaseModel):
-    """
-    Summary information obtained from MetalBindingDocs
-    """
-
-    property_id: Optional[str] = Field(
-        None, description="Property ID for this MetalBindingDoc."
-    )
-
-    level_of_theory: Optional[str] = Field(
->>>>>>> 610e09ba
-        None,
-        description="Level of theory for this MetalBindingDoc.",
-    )
-
-<<<<<<< HEAD
-    partial_charges: Optional[dict[str, dict[str, list[float]]]] = Field(
-=======
-    binding_partial_charges_property_id: Optional[str] = Field(
->>>>>>> 610e09ba
-        None,
-        description="ID of PartialChargesDoc used to estimate metal charge",
-    )
-
-<<<<<<< HEAD
-    # partial spins
-    partial_spins_property_ids: Optional[dict[str, dict[str, str]]] = Field(
-=======
-    binding_partial_spins_property_id: Optional[str] = Field(
->>>>>>> 610e09ba
-        None,
-        description="ID of PartialSpinsDoc used to estimate metal spin",
-    )
-
-<<<<<<< HEAD
-    partial_spins_levels_of_theory: Optional[dict[str, dict[str, str]]] = Field(
-=======
-    binding_partial_charges_lot_solvent: Optional[str] = Field(
->>>>>>> 610e09ba
-        None,
-        description="Combination of level of theory and solvent used to calculate atomic partial charges",
-    )
-
-<<<<<<< HEAD
-    partial_spins: Optional[dict[str, dict[str, list[float]]]] = Field(
-=======
-    binding_partial_spins_lot_solvent: Optional[str] = Field(
->>>>>>> 610e09ba
-        None,
-        description="Combination of level of theory and solvent used to calculate atomic partial spins",
-    )
-
-<<<<<<< HEAD
-    # bonding
-    bonding_property_ids: Optional[dict[str, dict[str, str]]] = Field(
-=======
-    binding_charge_spin_method: Optional[str] = Field(
->>>>>>> 610e09ba
-        None,
-        description="The method used for partial charges and spins (must be the same).",
-    )
-
-<<<<<<< HEAD
-    bonding_levels_of_theory: Optional[dict[str, dict[str, str]]] = Field(
-=======
-    binding_bonding_property_id: Optional[str] = Field(
->>>>>>> 610e09ba
-        None,
-        description="ID of MoleculeBondingDoc used to detect bonding in this molecule",
-    )
-
-<<<<<<< HEAD
-    molecule_graph: Optional[dict[str, dict[str, MoleculeGraph]]] = Field(
-=======
-    binding_bonding_lot_solvent: Optional[str] = Field(
->>>>>>> 610e09ba
-        None,
-        description="Combination of level of theory and solvent used to determine the coordination environment "
-        "of the metal atom or ion",
-    )
-
-<<<<<<< HEAD
-    bond_types: Optional[dict[str, dict[str, dict[str, list[float]]]]] = Field(
-        None,
-        description="dictionaries of bond types to their length under different "
-        "definitions of bonding, e.g. C-O to a list of the lengths of "
-        "C-O bonds in Angstrom.",
-    )
-
-    bonds: Optional[dict[str, dict[str, list[tuple[int, int]]]]] = Field(
-        None,
-        description="list of bonds under different definitions of bonding. Each bond takes "
-        "the form (a, b), where a and b are 0-indexed atom indices",
-    )
-
-    bonds_nometal: Optional[dict[str, dict[str, list[tuple[int, int]]]]] = Field(
-        None,
-        description="list of bonds under different definitions of bonding with all metal ions "
-        "removed. Each bond takes the form in the form (a, b), where a and b are "
-        "0-indexed atom indices.",
-    )
-
-    # redox properties
-    redox_property_ids: Optional[dict[str, str]] = Field(
-        None, description="Solvent:property ID map for each RedoxDoc for this molecule."
-    )
-
-    redox_levels_of_theory: Optional[dict[str, str]] = Field(
-=======
-    binding_bonding_method: Optional[str] = Field(
-        None, description="The method used for to define bonding."
-    )
-
-    binding_thermo_property_id: Optional[str] = Field(
-        None,
-        description="ID of MoleculeThermoDoc used to obtain this molecule's thermochemistry",
-    )
-
-    binding_thermo_lot_solvent: Optional[str] = Field(
-        None,
-        description="Combination of level of theory and solvent used for uncorrected thermochemistry",
-    )
-
-    binding_thermo_correction_lot_solvent: Optional[str] = Field(
-        None,
-        description="Combination of level of theory and solvent used to correct the electronic energy",
-    )
-
-    binding_thermo_combined_lot_solvent: Optional[str] = Field(
->>>>>>> 610e09ba
-        None,
-        description="Combination of level of theory and solvent used for molecular thermochemistry, combining "
-        "both the frequency calculation and (potentially) the single-point energy correction.",
-    )
-
-<<<<<<< HEAD
-    electron_affinity: Optional[dict[str, float]] = Field(
-        None, description="Vertical electron affinity in eV"
-    )
-
-    ea_task_id: Optional[dict[str, MPID]] = Field(
-        None, description="Molecule ID for electron affinity"
-    )
-
-    ionization_energy: Optional[dict[str, float]] = Field(
-        None, description="Vertical ionization energy in eV"
-    )
-
-    ie_task_id: Optional[dict[str, MPID]] = Field(
-        None, description="Molecule ID for ionization energy"
-    )
-
-    reduction_free_energy: Optional[dict[str, float]] = Field(
-        None, description="Adiabatic free energy of reduction"
-    )
-
-    red_molecule_id: Optional[dict[str, MPculeID]] = Field(
-        None, description="Molecule ID for adiabatic reduction"
-    )
-
-    oxidation_free_energy: Optional[dict[str, float]] = Field(
-        None, description="Adiabatic free energy of oxidation"
-    )
-
-    ox_molecule_id: Optional[dict[str, MPculeID]] = Field(
-        None, description="Molecule ID for adiabatic oxidation"
-    )
-
-    reduction_potential: Optional[dict[str, float]] = Field(
-        None,
-        description="Reduction potential referenced to the standard hydrogen electrode (SHE) (units: V)",
-    )
-
-    oxidation_potential: Optional[dict[str, float]] = Field(
-=======
-    binding_data: Optional[List[MetalBindingData]] = Field(
-        None, description="Binding data for each metal atom or ion in the molecule"
-    )
-
-
-class MoleculeSummaryDoc(PropertyDoc):
-    """
-    Summary information about molecules and their properties, useful for searching.
-    """
-
-    property_name: str = "summary"
-
-    # molecules
-    molecules: Dict[str, Molecule] = Field(
-        ...,
-        description="The lowest energy optimized structures for this molecule for each solvent.",
-    )
-
-    molecule_levels_of_theory: Optional[Dict[str, str]] = Field(
-        None,
-        description="Level of theory used to optimize the best molecular structure for each solvent.",
-    )
-
-    species_hash: Optional[str] = Field(
-        None,
-        description="Weisfeiler Lehman (WL) graph hash using the atom species as the graph "
-        "node attribute.",
-    )
-    coord_hash: Optional[str] = Field(
-        None,
-        description="Weisfeiler Lehman (WL) graph hash using the atom coordinates as the graph "
-        "node attribute.",
-    )
-
-    inchi: Optional[str] = Field(
-        None, description="International Chemical Identifier (InChI) for this molecule"
-    )
-    inchi_key: Optional[str] = Field(
-        None, description="Standardized hash of the InChI for this molecule"
-    )
-
-    task_ids: List[MPID] = Field(
-        [],
-        title="Calculation IDs",
-        description="List of Calculation IDs associated with this molecule.",
-    )
-
-    similar_molecules: List[MPculeID] = Field(
-        [], description="IDs associated with similar molecules"
-    )
-
-    constituent_molecules: List[MPculeID] = Field(
-        [],
-        description="IDs of associated MoleculeDocs used to construct this molecule.",
-    )
-
-    unique_calc_types: Optional[List[CalcType]] = Field(
->>>>>>> 610e09ba
-        None,
-        description="Collection of all unique calculation types used for this molecule",
-    )
-
-<<<<<<< HEAD
-    # metal binding properties
-    binding_partial_charges_property_id: Optional[dict[str, dict[str, str]]] = Field(
-=======
-    unique_task_types: Optional[List[TaskType]] = Field(
->>>>>>> 610e09ba
-        None,
-        description="Collection of all unique task types used for this molecule",
-    )
-
-<<<<<<< HEAD
-    binding_partial_spins_property_id: Optional[dict[str, dict[str, str]]] = Field(
-=======
-    unique_levels_of_theory: Optional[List[LevelOfTheory]] = Field(
->>>>>>> 610e09ba
-        None,
-        description="Collection of all unique levels of theory used for this molecule",
-    )
-
-<<<<<<< HEAD
-    binding_partial_charges_lot_solvent: Optional[dict[str, dict[str, str]]] = Field(
-=======
-    unique_solvents: Optional[List[str]] = Field(
->>>>>>> 610e09ba
-        None,
-        description="Collection of all unique solvents (solvent parameters) used for this molecule",
-    )
-
-<<<<<<< HEAD
-    binding_partial_spins_lot_solvent: Optional[dict[str, dict[str, str]]] = Field(
-=======
-    unique_lot_solvents: Optional[List[str]] = Field(
->>>>>>> 610e09ba
-        None,
-        description="Collection of all unique combinations of level of theory and solvent used for this molecule",
-    )
-
-<<<<<<< HEAD
-    binding_charge_spin_method: Optional[dict[str, dict[str, str]]] = Field(
-=======
     # Properties
 
-    thermo: Optional[Dict[str, ThermoComposite]] = Field(
->>>>>>> 610e09ba
+    thermo: Optional[dict[str, ThermoComposite]] = Field(
         None,
         description="A summary of thermodynamic data available for this molecule, organized by solvent",
     )
 
-<<<<<<< HEAD
-    binding_bonding_property_id: Optional[dict[str, dict[str, str]]] = Field(
-=======
-    vibration: Optional[Dict[str, VibrationComposite]] = Field(
->>>>>>> 610e09ba
+    vibration: Optional[dict[str, VibrationComposite]] = Field(
         None,
         description="A summary of the vibrational data available for this molecule, organized by solvent",
     )
 
-<<<<<<< HEAD
-    binding_bonding_lot_solvent: Optional[dict[str, dict[str, str]]] = Field(
-=======
-    orbitals: Optional[Dict[str, OrbitalComposite]] = Field(
->>>>>>> 610e09ba
+    orbitals: Optional[dict[str, OrbitalComposite]] = Field(
         None,
         description="A summary of the orbital (NBO) data available for this molecule, organized by solvent",
     )
 
-<<<<<<< HEAD
-    binding_bonding_method: Optional[dict[str, dict[str, str]]] = Field(
-        None, description="The method used for to define bonding."
-    )
-
-    binding_thermo_property_id: Optional[dict[str, dict[str, str]]] = Field(
-=======
-    partial_charges: Optional[Dict[str, Dict[str, PartialChargesComposite]]] = Field(
+    partial_charges: Optional[dict[str, dict[str, PartialChargesComposite]]] = Field(
         None,
         description="A summary of the partial charge data available for this molecule, organized by solvent and by "
         "method",
     )
 
-    partial_spins: Optional[Dict[str, Dict[str, PartialSpinsComposite]]] = Field(
->>>>>>> 610e09ba
+    partial_spins: Optional[dict[str, dict[str, PartialSpinsComposite]]] = Field(
         None,
         description="A summary of the partial spin data available for this molecule, organized by solvent and by "
         "method",
     )
 
-<<<<<<< HEAD
-    binding_thermo_lot_solvent: Optional[dict[str, dict[str, str]]] = Field(
-=======
-    bonding: Optional[Dict[str, Dict[str, BondingComposite]]] = Field(
->>>>>>> 610e09ba
+    bonding: Optional[dict[str, dict[str, BondingComposite]]] = Field(
         None,
         description="A summary of the bonding data available for this molecule, organized by solvent and by method",
     )
 
-<<<<<<< HEAD
-    binding_thermo_correction_lot_solvent: Optional[dict[str, dict[str, str]]] = Field(
-=======
-    multipole_moments: Optional[Dict[str, MultipolesComposite]] = Field(
->>>>>>> 610e09ba
+    multipole_moments: Optional[dict[str, MultipolesComposite]] = Field(
         None,
         description="A summary of the electric multipole data available for this molecule, organized by solvent",
     )
 
-<<<<<<< HEAD
-    binding_thermo_combined_lot_solvent: Optional[dict[str, dict[str, str]]] = Field(
-=======
-    redox: Optional[Dict[str, RedoxComposite]] = Field(
->>>>>>> 610e09ba
+    redox: Optional[dict[str, RedoxComposite]] = Field(
         None,
         description="A summary of the redox data available for this molecule, organized by solvent",
     )
 
-<<<<<<< HEAD
-    binding_data: Optional[dict[str, dict[str, list[MetalBindingData]]]] = Field(
-        None, description="Binding data for each metal atom or ion in the molecule"
-    )
-
-    # has props
-    has_props: Optional[list[HasProps]] = Field(
-        None, description="list of properties that are available for a given material."
-=======
-    metal_binding: Optional[Dict[str, Dict[str, MetalBindingComposite]]] = Field(
+    metal_binding: Optional[dict[str, dict[str, MetalBindingComposite]]] = Field(
         None,
         description="A summary of the metal binding data available for this molecule, organized by solvent and by "
         "method",
     )
 
     # has props
-    has_props: Optional[Dict[str, bool]] = Field(
+    has_props: Optional[dict[str, bool]] = Field(
         None,
         description="Properties available for this molecule",
->>>>>>> 610e09ba
     )
 
     @classmethod
@@ -931,34 +576,22 @@
 }
 
 
-<<<<<<< HEAD
-def _copy_from_doc(doc: dict[str, Any]):
-    """Helper function to copy the list of keys over from amalgamated document"""
-
-    # Doc format:
-    # {property0: {...},
-    #  property1: {solvent1: {...}, solvent2: {...}},
-    #  property2: {solvent1: [{...}, {...}], solvent2: [{...}, {...}]}
-    # }
-
-    d: dict[str, Any] = {"has_props": []}
-=======
 def _copy_from_docs(
-    molecules: Dict[str, Any],
-    partial_charges: Optional[Dict[str, Dict[str, Dict[str, Any]]]] = None,
-    partial_spins: Optional[Dict[str, Dict[str, Dict[str, Any]]]] = None,
-    bonding: Optional[Dict[str, Dict[str, Dict[str, Any]]]] = None,
-    metal_binding: Optional[Dict[str, Dict[str, Dict[str, Any]]]] = None,
-    multipole_moments: Optional[Dict[str, Dict[str, Any]]] = None,
-    orbitals: Optional[Dict[str, Dict[str, Any]]] = None,
-    redox: Optional[Dict[str, Dict[str, Any]]] = None,
-    thermo: Optional[Dict[str, Dict[str, Any]]] = None,
-    vibration: Optional[Dict[str, Dict[str, Any]]] = None,
+    molecules: dict[str, Any],
+    partial_charges: Optional[dict[str, dict[str, dict[str, Any]]]] = None,
+    partial_spins: Optional[dict[str, dict[str, dict[str, Any]]]] = None,
+    bonding: Optional[dict[str, dict[str, dict[str, Any]]]] = None,
+    metal_binding: Optional[dict[str, dict[str, dict[str, Any]]]] = None,
+    multipole_moments: Optional[dict[str, dict[str, Any]]] = None,
+    orbitals: Optional[dict[str, dict[str, Any]]] = None,
+    redox: Optional[dict[str, dict[str, Any]]] = None,
+    thermo: Optional[dict[str, dict[str, Any]]] = None,
+    vibration: Optional[dict[str, dict[str, Any]]] = None,
 ):
     """Helper function to cut down documents to composite models and then combine to create a MoleculeSummaryDoc"""
 
-    has_props: Dict[str, bool] = {str(val.value): False for val in HasProps}
-    d: Dict[str, Any] = {"has_props": has_props, "origins": []}
+    has_props: dict[str, bool] = {str(val.value): False for val in HasProps}
+    d: dict[str, Any] = {"has_props": has_props, "origins": []}
 
     # Molecules is special because there should only ever be one
     # MoleculeDoc for a given molecule
@@ -985,7 +618,6 @@
         HasProps.bonding.value,
         HasProps.metal_binding.value,
     }
->>>>>>> 610e09ba
 
     # Function to grab the keys and put them in the root doc
     for doc_key in summary_fields:
