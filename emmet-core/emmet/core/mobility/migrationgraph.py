--- conflicted
+++ resolved
@@ -2,36 +2,21 @@
 
 from __future__ import annotations
 
-<<<<<<< HEAD
 import copy
 import logging
-from datetime import datetime
-=======
-from collections.abc import Sequence
->>>>>>> 6c53cd44
 from typing import TYPE_CHECKING, Literal
 
 import numpy as np
-<<<<<<< HEAD
 from pydantic import BaseModel, Field
-=======
-import copy
-import logging
+from pymatgen.analysis.structure_matcher import StructureMatcher
+from pymatgen.core import Element, Structure
+from pymatgen.entries.computed_entries import ComputedEntry, ComputedStructureEntry
+
 from emmet.core.base import EmmetBaseModel
 from emmet.core.neb import NebPathwayResult
 from emmet.core.types.enums import ValueEnum
+from emmet.core.utils import arrow_incompatible
 from emmet.core.types.typing import DateTimeType
-
-from pymatgen.core import Element, Structure
->>>>>>> 6c53cd44
-from pymatgen.analysis.structure_matcher import StructureMatcher
-from pymatgen.core import Element, Structure
-from pymatgen.entries.computed_entries import ComputedEntry, ComputedStructureEntry
-
-from emmet.core.base import EmmetBaseModel
-from emmet.core.neb import NebPathwayResult
-from emmet.core.types.enums import ValueEnum
-from emmet.core.utils import arrow_incompatible, utcnow
 
 try:
     from pymatgen.analysis.diffusion.neb.full_path_mapper import MigrationGraph
