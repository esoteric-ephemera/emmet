import os

from setuptools import find_namespace_packages, setup

readme_path = os.path.join(os.path.dirname(__file__), "..", "README.md")
if os.path.exists(readme_path):
    with open(readme_path) as f:
        long_description = f.read()
else:
    long_description = "Core Emmet Library"


setup(
    name="emmet-core",
    use_scm_version={"root": "..", "relative_to": __file__},
    setup_requires=["setuptools_scm"],
    description="Core Emmet Library",
    author="The Materials Project",
    author_email="feedback@materialsproject.org",
    long_description=long_description,
    long_description_content_type="text/markdown",
    url="https://github.com/materialsproject/emmet",
    packages=find_namespace_packages(include=["emmet.*"]),
    package_data={
        "emmet.core.vasp.calc_types": ["*.yaml"],
        "emmet.core.qchem.calc_types": ["*.yaml"],
        "emmet.core.subtrates": ["*.json"],
    },
    include_package_data=True,
    install_requires=[
        "pymatgen>=2024.6.10",
        "monty>=2024.2.2",
        "pydantic>=2.0",
        "pydantic-settings>=2.0",
<<<<<<< HEAD
        "pymatgen-io-validation>=0.1.0rc2",
=======
        "pymatgen-io-validation>=0.1.0",
>>>>>>> bef2856c
        "pybtex~=0.24",
        "typing-extensions>=3.7",
        "blake3",
    ],
    extras_require={
        "all": [
            "seekpath>=2.0.1",
            "robocrys>=0.2.11",
            "pymatgen-analysis-defects>=2024.7.18",
            "pymatgen-analysis-diffusion>=2024.7.15",
            "pymatgen-analysis-alloys>=0.0.6",
            "solvation-analysis>=0.4.1",
            "transport-analysis",
            "MDAnalysis>=2.7.0",
            "pyarrow",
        ],
        "ml": ["matcalc>=0.3.1"],
        "test": [
            "pre-commit",
            "pytest",
            "pytest-cov",
            "pycodestyle",
            "pydocstyle",
            "flake8",
            "mypy",
            "mypy-extensions",
            "types-setuptools",
            "types-requests",
            "wincertstore",
            "custodian",
        ],
        "docs": [
            "mkdocs",
            "mkdocs-material<8.3",
            "mkdocs-material-extensions",
            "mkdocs-minify-plugin",
            "mkdocstrings",
            "mkdocs-awesome-pages-plugin",
            "mkdocs-markdownextradata-plugin",
            "mkdocstrings[python]",
            "livereload",
            "jinja2",
        ],
    },
    python_requires=">=3.10",
    license="modified BSD",
    zip_safe=False,
)<|MERGE_RESOLUTION|>--- conflicted
+++ resolved
@@ -32,11 +32,7 @@
         "monty>=2024.2.2",
         "pydantic>=2.0",
         "pydantic-settings>=2.0",
-<<<<<<< HEAD
-        "pymatgen-io-validation>=0.1.0rc2",
-=======
-        "pymatgen-io-validation>=0.1.0",
->>>>>>> bef2856c
+        "pymatgen-io-validation>=0.1.1",
         "pybtex~=0.24",
         "typing-extensions>=3.7",
         "blake3",
