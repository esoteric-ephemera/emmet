--- conflicted
+++ resolved
@@ -22,11 +22,7 @@
     # via pre-commit
 charset-normalizer==3.4.2
     # via requests
-<<<<<<< HEAD
-click==8.2.0
-=======
 click==8.2.1
->>>>>>> 978c5fb4
     # via mkdocs
 colorama==0.4.6
     # via griffe
@@ -282,11 +278,7 @@
     # via
     #   mkdocs-get-deps
     #   virtualenv
-<<<<<<< HEAD
-plotly==6.1.0
-=======
 plotly==6.1.1
->>>>>>> 978c5fb4
     # via
     #   pymatgen
     #   solvation-analysis
@@ -457,11 +449,7 @@
     #   coverage
     #   mypy
     #   pytest
-<<<<<<< HEAD
-tornado==6.5
-=======
 tornado==6.5.1
->>>>>>> 978c5fb4
     # via livereload
 tqdm==4.67.1
     # via
@@ -474,11 +462,7 @@
     # via inflect
 types-requests==2.32.0.20250515
     # via emmet-core (setup.py)
-<<<<<<< HEAD
-types-setuptools==80.7.0.20250516
-=======
 types-setuptools==80.8.0.20250521
->>>>>>> 978c5fb4
     # via emmet-core (setup.py)
 typing-extensions==4.13.2
     # via
