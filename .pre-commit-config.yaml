--- conflicted
+++ resolved
@@ -7,9 +7,6 @@
     rev: v0.0.261
     hooks:
       - id: ruff
-<<<<<<< HEAD
-        args: [--fix, --ignore, "D,E501,E741,E402", --exclude, "__init__.py,emmet-cli-legacy,*_resources.py"]
-=======
         args:
           [
             --fix,
@@ -18,7 +15,6 @@
             --exclude,
             "__init__.py,emmet-cli,*_resources.py",
           ]
->>>>>>> 6ac77dd7
 
   - repo: https://github.com/psf/black
     rev: 25.1.0
