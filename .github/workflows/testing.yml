--- conflicted
+++ resolved
@@ -57,23 +57,8 @@
     strategy:
       matrix:
         os: ["ubuntu-latest"] # TODO openbabel for windows and mac
-<<<<<<< HEAD
         package: ["emmet-core", "emmet-builders", "emmet-api", "emmet-archival"]
-        python-version: ["3.10", "3.11", "3.12"]
-        exclude:
-          - os : "ubuntu-latest"
-            package: "emmet-builders"
-            python-version: "3.12"
-          - os : "ubuntu-latest"
-            package: "emmet-api"
-            python-version: "3.12"
-          - os : "ubuntu-latest"
-            package: "emmet-archival"
-            python-version: "3.10"
-=======
-        package: ["emmet-core", "emmet-builders", "emmet-api"]
         python-version: ["3.11", "3.12"]
->>>>>>> bcc362a4
     name: ${{ matrix.package }} (${{ matrix.os }}/py${{ matrix.python-version }})
     runs-on: ${{ matrix.os }}
     steps:
