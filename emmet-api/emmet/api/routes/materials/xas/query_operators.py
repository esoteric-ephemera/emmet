--- conflicted
+++ resolved
@@ -1,24 +1,12 @@
 from __future__ import annotations
-
-<<<<<<< HEAD
-from typing import TYPE_CHECKING
-=======
-from fastapi import Query
->>>>>>> 6c53cd44
 
 from fastapi import Query
 from pymatgen.core.periodic_table import Element
 
 from emmet.api.query_operator import QueryOperator
 from emmet.api.utils import STORE_PARAMS
-<<<<<<< HEAD
-
-if TYPE_CHECKING:
-    from emmet.core.xas import XasEdge, XasType
-=======
 from pymatgen.core.periodic_table import Element
 from emmet.core.xas import XasEdge, XasType
->>>>>>> 6c53cd44
 
 
 class XASQuery(QueryOperator):
